"""Data structure for genomic intervals and their annotation."""

from collections.abc import Callable, Iterable
from functools import cached_property
from typing import (
    TYPE_CHECKING,
    Any,
)

import numpy as np
import pandas as pd
from natsort import natsort, natsorted  # type: ignore[import]

import pyranges as pr
import pyranges.empty
from pyranges.loci_getter import LociGetter
from pyranges.methods.merge import _merge
from pyranges.names import (
    CHROM_AND_STRAND_COLS,
    CHROM_COL,
    END_COL,
    FRAME_COL,
    GENOME_LOC_COLS,
    GENOME_LOC_COLS_WITH_STRAND,
    JOIN_SUFFIX,
    NEAREST_DOWNSTREAM,
    NEAREST_UPSTREAM,
    OVERLAP_FIRST,
    PANDAS_COMPRESSION_TYPE,
    RANGE_COLS,
    SKIP_IF_EMPTY_LEFT,
    START_COL,
    STRAND_BEHAVIOR_AUTO,
    STRAND_BEHAVIOR_DEFAULT,
    STRAND_BEHAVIOR_OPPOSITE,
    STRAND_COL,
    TEMP_CUMSUM_COL,
    TEMP_END_SLACK_COL,
    TEMP_INDEX_COL,
    TEMP_LENGTH_COL,
    TEMP_NAME_COL,
    TEMP_NUM_COL,
    TEMP_START_SLACK_COL,
    TEMP_STRAND_COL,
    USE_STRAND_DEFAULT,
    VALID_BY_TYPES,
    VALID_COMBINE_OPTIONS,
    VALID_GENOMIC_STRAND_INFO,
    VALID_JOIN_TYPE,
    VALID_NEAREST_TYPE,
    VALID_OVERLAP_TYPE,
    VALID_STRAND_BEHAVIOR_TYPE,
    VALID_USE_STRAND_TYPE,
    BinaryOperation,
    CombineIntervalColumnsOperation,
    UnaryOperation,
)
from pyranges.parallelism import (
    _extend,
    _extend_grp,
    _tes,
    _tss,
)
from pyranges.pyranges_groupby import PyRangesDataFrameGroupBy
from pyranges.pyranges_helpers import (
    ensure_strand_behavior_options_valid,
    get_by_columns_including_chromosome_and_strand,
    group_keys_from_strand_behavior,
    group_keys_single,
    mypy_ensure_pyranges,
    strand_behavior_from_strand_and_validate,
    strand_from_strand_behavior,
    validate_and_convert_strand,
)
from pyranges.range_frame.range_frame import RangeFrame
from pyranges.range_frame.range_frame_validator import InvalidRangesReason
from pyranges.tostring import tostring

if TYPE_CHECKING:
    from pyrle.rledict import Rledict  # type: ignore[import]

    from pyranges.genomicfeatures import GenomicFeaturesMethods
    from pyranges.statistics import StatisticsMethods

__all__ = ["PyRanges"]


class PyRanges(RangeFrame):
    """Two-dimensional representation of genomic intervals and their annotations.

    A PyRanges object must have the columns Chromosome, Start and End. These
    describe the genomic position and function as implicit row labels. A Strand
    column is optional and adds strand information to the intervals. Any other
    columns are allowed and are considered metadata.

    Operations between PyRanges align intervals based on their position.

    If a PyRanges is built using the arguments chromosomes, starts, ends and
    optionally strands, all non-scalars must be of the same length.

    Parameters
    ----------
    df : DataFrame or dict of DataFrame, default None
        The data to be stored in the PyRanges.

    chromosomes : array-like or scalar value, default None
        The chromosome(s) in the PyRanges.

    starts : array-like, default None
        The start postions in the PyRanges.

    ends : array-like, default None
        The end postions in the PyRanges.

    strands : array-like or scalar value, default None
        The strands in the PyRanges.

    copy_df : bool, default True
        Copy input DataFrame

    See Also
    --------
    pyranges.read_bed: read bed-file into PyRanges
    pyranges.read_bam: read bam-file into PyRanges
    pyranges.read_gff: read gff-file into PyRanges
    pyranges.read_gtf: read gtf-file into PyRanges
    pyranges.from_string: create PyRanges from multiline string

    Notes
    -----
    A PyRanges object is represented internally as a dictionary efficiency. The keys are
    chromosomes or chromosome/strand tuples and the values are pandas pd.DataFrames.

    Examples
    --------
    >>> pr.PyRanges()
    index    |    Chromosome    Start      End
    int64    |    float64       float64    float64
    -------  ---  ------------  ---------  ---------
    PyRanges with 0 rows, 3 columns, and 1 index columns.
    Contains 0 chromosomes.

    >>> df = pd.DataFrame({"Chromosome": ["chr1", "chr2"], "Start": [100, 200],
    ...                    "End": [150, 201]})
    >>> df
      Chromosome  Start  End
    0       chr1    100  150
    1       chr2    200  201
    >>> pr.PyRanges(df)
      index  |    Chromosome      Start      End
      int64  |    object          int64    int64
    -------  ---  ------------  -------  -------
          0  |    chr1              100      150
          1  |    chr2              200      201
    PyRanges with 2 rows, 3 columns, and 1 index columns.
    Contains 2 chromosomes.

    >>> gr = pr.PyRanges({"Chromosome": [1, 1], "Strand": ["+", "-"], "Start": [1, 4], "End": [2, 27],
    ...                    "TP": [0, 1], "FP": [12, 11], "TN": [10, 9], "FN": [2, 3]})
    >>> gr
      index  |      Chromosome  Strand      Start      End       TP       FP       TN       FN
      int64  |           int64  object      int64    int64    int64    int64    int64    int64
    -------  ---  ------------  --------  -------  -------  -------  -------  -------  -------
          0  |               1  +               1        2        0       12       10        2
          1  |               1  -               4       27        1       11        9        3
    PyRanges with 2 rows, 8 columns, and 1 index columns.
    Contains 1 chromosomes and 2 strands.

    # Operations that remove a column required for a PyRanges return a
    # DataFrame instead
    >>> gr.drop("Chromosome", axis=1)
      Strand  Start  End  TP  FP  TN  FN
    0      +      1    2   0  12  10   2
    1      -      4   27   1  11   9   3

    """

    """Namespace for genomic-features methods.

    See Also
    --------
    pyranges.genomicfeatures : namespace for feature-functionality
    pyranges.genomicfeatures.GenomicFeaturesMethods : namespace for feature-functionality
    """

    """Namespace for statistcal methods.

    See Also
    --------
    pyranges.statistics : namespace for statistics
    pyranges.stats.StatisticsMethods : namespace for statistics
    """

    def __new__(cls, *args, **kwargs) -> "pr.PyRanges | pd.DataFrame":  # type: ignore[misc]
        """Create a new instance of a PyRanges object."""
        # __new__ is a special static method used for creating and
        # returning a new instance of a class. It is called before
        # __init__ and is typically used in scenarios requiring
        # control over the creation of new instances

        # Logic to decide whether to return an instance of PyRanges or a DataFrame
        if not args and "data" not in kwargs:
            df = pd.DataFrame({k: [] for k in GENOME_LOC_COLS})
            df.__class__ = pr.PyRanges
            return df

        df = pd.DataFrame(kwargs.get("data") or args[0])
        missing_any_required_columns = not set(GENOME_LOC_COLS).issubset({*df.columns})
        if missing_any_required_columns:
            return df

        return super().__new__(cls)

    def groupby(self, *args, **kwargs) -> "PyRangesDataFrameGroupBy":
        """Groupby PyRanges."""
        index_of_observed_in_args_list = 7
        if "observed" not in kwargs or len(args) < index_of_observed_in_args_list:
            kwargs["observed"] = True
        grouped = super().groupby(*args, **kwargs)
        return PyRangesDataFrameGroupBy(grouped)

    @property
    def _constructor(self) -> type:
        return pr.PyRanges

    @property
    def features(self) -> "GenomicFeaturesMethods":
        """Namespace for genomic-features methods."""
        from pyranges.genomicfeatures import GenomicFeaturesMethods

        return GenomicFeaturesMethods(self)

    @property
    def stats(self) -> "StatisticsMethods":
        """Namespace for statistical methods."""
        from pyranges.statistics import StatisticsMethods

        return StatisticsMethods(self)

    @property
    def loci(self) -> LociGetter:
        """Get or set items in pyranges using .loci accessor.

        Notes
        -----
        In case of a 2-tuple with (val, slice), the method will first check if the val is in
        the chromosome col, and if so, it will subset on the matching rows. If val is not in
        the chromosome col it will look in the strand col.

        Parameters
        ----------
        key
            Genomic location (one or more of Chromosome, Strand, and Range),

        Returns
        -------
        PyRanges
            PyRanges with rows matching the location.

        Examples
        --------
        >>> import pyranges as pr
        >>> gr = pr.example_data.ensembl_gtf.get_with_loc_columns(["gene_id", "gene_name"])
        >>> gr
        index    |    Chromosome    Start    End      Strand      gene_id          gene_name
        int64    |    category      int64    int64    category    object           object
        -------  ---  ------------  -------  -------  ----------  ---------------  -----------
        0        |    1             11868    14409    +           ENSG00000223972  DDX11L1
        1        |    1             11868    14409    +           ENSG00000223972  DDX11L1
        2        |    1             11868    12227    +           ENSG00000223972  DDX11L1
        3        |    1             12612    12721    +           ENSG00000223972  DDX11L1
        ...      |    ...           ...      ...      ...         ...              ...
        7        |    1             120724   133723   -           ENSG00000238009  AL627309.1
        8        |    1             133373   133723   -           ENSG00000238009  AL627309.1
        9        |    1             129054   129223   -           ENSG00000238009  AL627309.1
        10       |    1             120873   120932   -           ENSG00000238009  AL627309.1
        PyRanges with 11 rows, 6 columns, and 1 index columns.
        Contains 1 chromosomes and 2 strands.

        >>> gr.loci[1, "+", 12227:13000]
          index  |      Chromosome    Start      End  Strand      gene_id          gene_name
          int64  |        category    int64    int64  category    object           object
        -------  ---  ------------  -------  -------  ----------  ---------------  -----------
              0  |               1    11868    14409  +           ENSG00000223972  DDX11L1
              1  |               1    11868    14409  +           ENSG00000223972  DDX11L1
              3  |               1    12612    12721  +           ENSG00000223972  DDX11L1
        PyRanges with 3 rows, 6 columns, and 1 index columns.
        Contains 1 chromosomes and 1 strands.

        >>> gr.loci[1, 14408:120000]
          index  |      Chromosome    Start      End  Strand      gene_id          gene_name
          int64  |        category    int64    int64  category    object           object
        -------  ---  ------------  -------  -------  ----------  ---------------  -----------
              0  |               1    11868    14409  +           ENSG00000223972  DDX11L1
              1  |               1    11868    14409  +           ENSG00000223972  DDX11L1
              4  |               1    13220    14409  +           ENSG00000223972  DDX11L1
              5  |               1   112699   112804  -           ENSG00000238009  AL627309.1
              6  |               1   110952   111357  -           ENSG00000238009  AL627309.1
        PyRanges with 5 rows, 6 columns, and 1 index columns.
        Contains 1 chromosomes and 2 strands.

        >>> gr.loci[1, "-"]
          index  |      Chromosome    Start      End  Strand      gene_id          gene_name
          int64  |        category    int64    int64  category    object           object
        -------  ---  ------------  -------  -------  ----------  ---------------  -----------
              5  |               1   112699   112804  -           ENSG00000238009  AL627309.1
              6  |               1   110952   111357  -           ENSG00000238009  AL627309.1
              7  |               1   120724   133723  -           ENSG00000238009  AL627309.1
              8  |               1   133373   133723  -           ENSG00000238009  AL627309.1
              9  |               1   129054   129223  -           ENSG00000238009  AL627309.1
             10  |               1   120873   120932  -           ENSG00000238009  AL627309.1
        PyRanges with 6 rows, 6 columns, and 1 index columns.
        Contains 1 chromosomes and 1 strands.

        >>> gr2 = pr.PyRanges({"Chromosome": ["chr1", "chr2"], "Start": [1, 2], "End": [4, 5], "Score": [9, 14], "Id": ["a", "b"]})
        >>> gr2.loci["chr2"]
          index  |    Chromosome      Start      End    Score  Id
          int64  |    object          int64    int64    int64  object
        -------  ---  ------------  -------  -------  -------  --------
              1  |    chr2                2        5       14  b
        PyRanges with 1 rows, 5 columns, and 1 index columns.
        Contains 1 chromosomes.

        >>> gr2.loci["chr2"] = gr2.loci["chr2"].assign(Chromosome="chr1")
        >>> gr2
          index  |    Chromosome      Start      End    Score  Id
          int64  |    object          int64    int64    int64  object
        -------  ---  ------------  -------  -------  -------  --------
              0  |    chr1                1        4        9  a
              1  |    chr1                2        5       14  b
        PyRanges with 2 rows, 5 columns, and 1 index columns.
        Contains 1 chromosomes.

        >>> gr2.loci["chr3"]
        Traceback (most recent call last):
        ...
        KeyError: 'Chromosome or strand "chr3" not found in PyRanges.'

        >>> gr2.loci["chr3", 1:2]
        Traceback (most recent call last):
        ...
        KeyError: 'Chromosome or strand chr3 not found in PyRanges.'
        >>> gr2.loci["Score"]
        Traceback (most recent call last):
        ...
        KeyError: 'Chromosome or strand "Score" not found in PyRanges.'

        >>> gr2.loci[["Score", "Id"]]
        Traceback (most recent call last):
        ...
        TypeError: The loci accessor does not accept a list. If you meant to retrieve columns, use gr.get_with_loc_columns instead.

        """
        return self._loci

    def sort_by_position(self) -> "pr.PyRanges":
        """Sort pyranges by Chromosome, Start, End, and possibly Strand.

        Examples
        --------
        >>> gr = pr.example_data.chipseq
        >>> gr
        index    |    Chromosome    Start      End        Name      Score    Strand
        int64    |    category      int64      int64      object    int64    category
        -------  ---  ------------  ---------  ---------  --------  -------  ----------
        0        |    chr8          28510032   28510057   U0        0        -
        1        |    chr7          107153363  107153388  U0        0        -
        2        |    chr5          135821802  135821827  U0        0        -
        3        |    chr14         19418999   19419024   U0        0        -
        ...      |    ...           ...        ...        ...       ...      ...
        16       |    chr9          120803448  120803473  U0        0        +
        17       |    chr6          89296757   89296782   U0        0        -
        18       |    chr1          194245558  194245583  U0        0        +
        19       |    chr8          57916061   57916086   U0        0        +
        PyRanges with 20 rows, 6 columns, and 1 index columns.
        Contains 15 chromosomes and 2 strands.

        >>> gr.sort_by_position()
        index    |    Chromosome    Start      End        Name      Score    Strand
        int64    |    category      int64      int64      object    int64    category
        -------  ---  ------------  ---------  ---------  --------  -------  ----------
        12       |    chr1          38457520   38457545   U0        0        +
        18       |    chr1          194245558  194245583  U0        0        +
        13       |    chr1          80668132   80668157   U0        0        -
        14       |    chr2          152562484  152562509  U0        0        -
        ...      |    ...           ...        ...        ...       ...      ...
        4        |    chr12         106679761  106679786  U0        0        -
        3        |    chr14         19418999   19419024   U0        0        -
        7        |    chr19         19571102   19571127   U0        0        +
        5        |    chr21         40099618   40099643   U0        0        +
        PyRanges with 20 rows, 6 columns, and 1 index columns.
        Contains 15 chromosomes and 2 strands.

        """
        self = mypy_ensure_pyranges(self.sort_values(([STRAND_COL] if self.has_strand_column else []) + RANGE_COLS))
        sorted_indexlike = np.array(
            natsort.order_by_index(
                [int(i) for i in self.index],
                natsort.index_natsorted(
                    self[CHROM_COL],
                ),
            ),
        )
        index = pd.Series(sorted_indexlike)
        return mypy_ensure_pyranges(
            self.reindex(
                index=index,
            ),
        )

    @cached_property
    def _required_columns(self) -> Iterable[str]:
        return GENOME_LOC_COLS[:]

    def __init__(self, *args, **kwargs) -> None:
        called_constructor_without_arguments = not args and "data" not in kwargs
        if called_constructor_without_arguments:
            # find out whether to include the strand column
            # also remove the strand key from kwargs since the constructor does not expect it.
            cols_to_use = GENOME_LOC_COLS_WITH_STRAND if kwargs.pop("strand", False) else GENOME_LOC_COLS
            # pass dict with the necessary pyranges cols to the constructor
            kwargs["data"] = {k: [] for k in cols_to_use}

        super().__init__(*args, **kwargs)

        self._loci = LociGetter(self)

    def _chrom_and_strand_info(self) -> str:
        num_chrom = self[CHROM_COL].nunique()
        strand_info = ""

        max_strands_to_show = 3

        if self.has_strand_column:
            num_strands = self[STRAND_COL].nunique()
            strands = f" and {num_strands} strands"
            if not self.strand_values_valid:
                nongenomic_strands = sorted(set(self[STRAND_COL]).difference(VALID_GENOMIC_STRAND_INFO))
                example_strands = ", ".join(
                    [str(s) for s in nongenomic_strands[:max_strands_to_show]]
                    + (["..."] if len(nongenomic_strands) > max_strands_to_show else []),
                )
                strands += f" (including non-genomic strands: {example_strands})"
            strand_info = strands

        return f"Contains {num_chrom} chromosomes{strand_info}"

    def __str__(self, **kwargs) -> str:
        r"""Return string representation.

        Examples
        --------
        >>> gr = pr.PyRanges({"Chromosome": [3, 2, 1], "Start": [0, 100, 250], "End": [10, 125, 251]})
        >>> gr
          index  |      Chromosome    Start      End
          int64  |           int64    int64    int64
        -------  ---  ------------  -------  -------
              0  |               3        0       10
              1  |               2      100      125
              2  |               1      250      251
        PyRanges with 3 rows, 3 columns, and 1 index columns.
        Contains 3 chromosomes.

        >>> gr.insert(3, "Strand", ["+", "-", "+"])
        >>> gr
          index  |      Chromosome    Start      End  Strand
          int64  |           int64    int64    int64  object
        -------  ---  ------------  -------  -------  --------
              0  |               3        0       10  +
              1  |               2      100      125  -
              2  |               1      250      251  +
        PyRanges with 3 rows, 4 columns, and 1 index columns.
        Contains 3 chromosomes and 2 strands.

        >>> gr.loc[:, "Strand"] = [".", "^", "/"]
        >>> gr
          index  |      Chromosome    Start      End  Strand
          int64  |           int64    int64    int64  object
        -------  ---  ------------  -------  -------  --------
              0  |               3        0       10  .
              1  |               2      100      125  ^
              2  |               1      250      251  /
        PyRanges with 3 rows, 4 columns, and 1 index columns.
        Contains 3 chromosomes and 3 strands (including non-genomic strands: ., /, ^).

        >>> gr2 = gr.copy()
        >>> gr2.loc[:, "Strand"] = ["+", "-", "X"]
        >>> gr = pr.concat([gr2, gr, gr])
        >>> gr  # If a PyRanges has more than eight rows the repr is truncated in the middle.
        index    |    Chromosome    Start    End      Strand
        int64    |    int64         int64    int64    object
        -------  ---  ------------  -------  -------  --------
        0        |    3             0        10       +
        1        |    2             100      125      -
        2        |    1             250      251      X
        0        |    3             0        10       .
        ...      |    ...           ...      ...      ...
        2        |    1             250      251      /
        0        |    3             0        10       .
        1        |    2             100      125      ^
        2        |    1             250      251      /
        PyRanges with 9 rows, 4 columns, and 1 index columns (with 6 index duplicates).
        Contains 3 chromosomes and 6 strands (including non-genomic strands: ., /, X, ...).
        >>> gr = PyRanges({"Chromosome": [1], "Start": [1], "End": [2], "Strand": ["+"], "Name": ["Sonic The Hedgehog"], "gene_id": ["ENSG00000188976"], "short_gene_name": ["SHH"], "type": ["transcript"]})

        # The index is shown separated from the columns with |
        >>> gr.set_index(["gene_id"], append=True)
          level_0  gene_id          |      Chromosome    Start      End  Strand    Name                short_gene_name    ...
            int64  object           |           int64    int64    int64  object    object              object             ...
        ---------  ---------------  ---  ------------  -------  -------  --------  ------------------  -----------------  -----
                0  ENSG00000188976  |               1        1        2  +         Sonic The Hedgehog  SHH                ...
        PyRanges with 1 rows, 7 columns, and 2 index columns. (1 columns not shown: "type").
        Contains 1 chromosomes and 1 strands.

        >>> str_repr = gr.__str__(max_col_width=10, max_total_width=80)
        >>> print(str_repr)  # using print to show \\n as actual newlines
          index  |      Chromosome    Start      End  Strand    Name        gene_id     ...
          int64  |           int64    int64    int64  object    object      object      ...
        -------  ---  ------------  -------  -------  --------  ----------  ----------  -----
              0  |               1        1        2  +         Sonic T...  ENSG000...  ...
        PyRanges with 1 rows, 8 columns, and 1 index columns. (2 columns not shown: "short_gene_name", "type").
        Contains 1 chromosomes and 1 strands.

        >>> gr.insert(gr.shape[1], "Score", int(1e100))
        >>> gr.insert(gr.shape[1], "Score2", int(1e100))
        >>> str_repr = gr.__str__(max_col_width=10, max_total_width=80)
        >>> print(str_repr)
          index  |      Chromosome    Start      End  Strand    Name        gene_id     ...
          int64  |           int64    int64    int64  object    object      object      ...
        -------  ---  ------------  -------  -------  --------  ----------  ----------  -----
              0  |               1        1        2  +         Sonic T...  ENSG000...  ...
        PyRanges with 1 rows, 10 columns, and 1 index columns. (4 columns not shown: "short_gene_name", "type", "Score", ...).
        Contains 1 chromosomes and 1 strands.

        """
        str_repr = tostring(
            self,
            max_col_width=kwargs.get("max_col_width"),
            max_total_width=kwargs.get("max_total_width"),
        )
        str_repr = f"{str_repr}\n{self._chrom_and_strand_info()}."
        if reasons := InvalidRangesReason.formatted_reasons_list(self):
            str_repr = f"{str_repr}\nInvalid ranges:\n{reasons}"
        return str_repr

    def apply_single(
        self,
        function: UnaryOperation,
        by: VALID_BY_TYPES,
        use_strand: VALID_USE_STRAND_TYPE = USE_STRAND_DEFAULT,
        *,
        preserve_index: bool = False,
        **kwargs: Any,
    ) -> "pr.PyRanges":
        """Apply function to each group of overlapping intervals, by chromosome and optionally strand.

        Parameters
        ----------
        use_strand: "auto", True, False (default: "auto")
            Whether to use strand information when grouping. "auto" means use strand if
            the PyRanges has a strand column.

        function : Callable
            Function that takes a PyRanges and optionally kwargs and returns a PyRanges.

        by : str or list of str or None
            Columns - in addition to chromosome and strand - to group by.

        preserve_index: bool
            Keep the old index. Only valid if the function preserves the index columns.

        kwargs : dict
            Arguments passed along to the function.

        """
        strand = validate_and_convert_strand(self, use_strand=use_strand)

        by = get_by_columns_including_chromosome_and_strand(self, by=by, use_strand=strand)
        return mypy_ensure_pyranges(
            super().apply_single(
                function=function,
                by=by,
                preserve_index=preserve_index,
                use_strand=use_strand,
                **kwargs,
            ),
        )

    def apply_pair(  # type: ignore[override]
        self: "PyRanges",
        other: "PyRanges",
        function: BinaryOperation,
        strand_behavior: VALID_STRAND_BEHAVIOR_TYPE = "auto",
        by: VALID_BY_TYPES = None,
        **kwargs,
    ) -> "pr.PyRanges":
        """Apply function to pairs of overlapping intervals, by chromosome and optionally strand.

        Parameters
        ----------
        other : PyRanges
            Second PyRanges to apply function to.

        function : Callable
            Function that takes two PyRanges - and optionally kwargs - and returns a PyRanges.

        strand_behavior: str
            "auto", "same", "opposite" (default: "auto")

        by : str or list of str or None
            Additional columns - in addition to chromosome and strand - to group by.

        kwargs : dict
            Other arguments passed along to the function.

        """
        ensure_strand_behavior_options_valid(self, other, strand_behavior)
        by = self._by_to_list(by)

        if strand_behavior == STRAND_BEHAVIOR_OPPOSITE:
            self[TEMP_STRAND_COL] = self[STRAND_COL].replace({"+": "-", "-": "+"})
            other[TEMP_STRAND_COL] = other[STRAND_COL]

        grpby_ks = group_keys_from_strand_behavior(self, other, strand_behavior, by=by)

        res = mypy_ensure_pyranges(super().apply_pair(other, function, by=grpby_ks, **kwargs))

        if strand_behavior == STRAND_BEHAVIOR_OPPOSITE:
            res = res.drop_and_return(TEMP_STRAND_COL, axis="columns")

        return res

    def boundaries(
        self,
        transcript_id: str | list[str],
        agg: dict[str, str | Callable] | None = None,
    ) -> "PyRanges":
        """Return the boundaries of groups of intervals (e.g. transcripts).

        Parameters
        ----------
        transcript_id : str or list of str
            Name(s) of column(s) to group intervals

        agg : dict or None
            Defines how to aggregate metadata columns. Provided as
            dictionary of column names -> functions, function names or list of such,
            as accepted by the pd.DataFrame.agg method.


        Returns
        -------
        PyRanges
            One interval per group, with the min(Start) and max(End) of the group


        Examples
        --------
        >>> d = {"Chromosome": [1, 1, 1], "Start": [1, 60, 110], "End": [40, 68, 130], "transcript_id": ["tr1", "tr1", "tr2"], "meta": ["a", "b", "c"]}
        >>> gr = pr.PyRanges(d)
        >>> gr["Length"] = gr.lengths()
        >>> gr
          index  |      Chromosome    Start      End  transcript_id    meta        Length
          int64  |           int64    int64    int64  object           object       int64
        -------  ---  ------------  -------  -------  ---------------  --------  --------
              0  |               1        1       40  tr1              a               39
              1  |               1       60       68  tr1              b                8
              2  |               1      110      130  tr2              c               20
        PyRanges with 3 rows, 6 columns, and 1 index columns.
        Contains 1 chromosomes.

        >>> gr.boundaries("transcript_id")
          index  |      Chromosome    Start      End  transcript_id
          int64  |           int64    int64    int64  object
        -------  ---  ------------  -------  -------  ---------------
              0  |               1        1       68  tr1
              1  |               1      110      130  tr2
        PyRanges with 2 rows, 4 columns, and 1 index columns.
        Contains 1 chromosomes.

        >>> gr.boundaries("transcript_id", agg={"Length":"sum", "meta": ",".join})
          index  |      Chromosome    Start      End  transcript_id    meta        Length
          int64  |           int64    int64    int64  object           object       int64
        -------  ---  ------------  -------  -------  ---------------  --------  --------
              0  |               1        1       68  tr1              a,b             47
              1  |               1      110      130  tr2              c               20
        PyRanges with 2 rows, 6 columns, and 1 index columns.
        Contains 1 chromosomes.

        """
        from pyranges.methods.boundaries import _bounds

        if not transcript_id:
            msg = "by must be a string or list of strings"
            raise ValueError(msg)

        return self.apply_single(
            _bounds,
            by=self._by_to_list(transcript_id),
            agg=agg,
            use_strand=self.strand_values_valid,
        )

    def calculate_frame(self, transcript_id: str | list[str]) -> "PyRanges":
        """Calculate the frame of each genomic interval, assuming all are coding sequences (CDS), and add it as column inplace.

        After this, the input Pyranges will contain an added "Frame" column, which determines the base of the CDS that is the first base of a codon.
        Resulting values are in range between 0 and 2 included. 0 indicates that the first base of the CDS is the first base of a codon,
        1 indicates the second base and 2 indicates the third base of the CDS.
        While the 5'-most interval of each transcript has always 0 frame, the following ones may have any of these values.

        Parameters
        ----------
        transcript_id : str or list of str
            Column(s) to group by the intervals: coding exons belonging to the same transcript have the same values in this/these column(s).

        Returns
        -------
        PyRanges

        Examples
        --------
        >>> p = pr.PyRanges({"Chromosome": [1,1,1,2,2],
        ...                   "Strand": ["+","+","+","-","-"],
        ...                   "Start": [1,31,52,101,201],
        ...                   "End": [10,45,90,130,218],
        ...                   "transcript_id": ["t1","t1","t1","t2","t2"]})
        >>> p
          index  |      Chromosome  Strand      Start      End  transcript_id
          int64  |           int64  object      int64    int64  object
        -------  ---  ------------  --------  -------  -------  ---------------
              0  |               1  +               1       10  t1
              1  |               1  +              31       45  t1
              2  |               1  +              52       90  t1
              3  |               2  -             101      130  t2
              4  |               2  -             201      218  t2
        PyRanges with 5 rows, 5 columns, and 1 index columns.
        Contains 2 chromosomes and 2 strands.

        >>> p.calculate_frame(transcript_id=['transcript_id'])
          index  |      Chromosome  Strand      Start      End  transcript_id      Frame
          int64  |           int64  object      int64    int64  object             int64
        -------  ---  ------------  --------  -------  -------  ---------------  -------
              0  |               1  +               1       10  t1                     0
              1  |               1  +              31       45  t1                     9
              2  |               1  +              52       90  t1                    23
              3  |               2  -             101      130  t2                    17
              4  |               2  -             201      218  t2                     0
        PyRanges with 5 rows, 6 columns, and 1 index columns.
        Contains 2 chromosomes and 2 strands.

        """
        if not transcript_id:
            msg = "transcript_id must be a string or list of strings"
            raise ValueError(msg)

        gr = self.copy()
        # Column to save the initial index
        gr[TEMP_INDEX_COL] = np.arange(len(self))

        # Filtering for desired columns
        sorted_p = gr.get_with_loc_columns([TEMP_INDEX_COL, *self._by_to_list(transcript_id)])

        # Sorting by 5' (Intervals on + are sorted by ascending order and - are sorted by descending order)
        sorted_p = sorted_p.sort_by_5_prime_ascending_and_3_prime_descending()

        # Creating a column saving the length for the intervals (for selenoprofiles and ensembl)
        sorted_p[TEMP_LENGTH_COL] = sorted_p.lengths()

        # Creating a column saving the cumulative length for the intervals
        sorted_p[TEMP_CUMSUM_COL] = sorted_p.groupby(transcript_id)[TEMP_LENGTH_COL].cumsum()

        # Creating a frame column
        sorted_p[FRAME_COL] = sorted_p[TEMP_CUMSUM_COL] - sorted_p[TEMP_LENGTH_COL]

        # Appending the Frame of sorted_p by the index of p
        sorted_p = mypy_ensure_pyranges(sorted_p.sort_values(by=TEMP_INDEX_COL))

        gr["Frame"] = sorted_p.Frame

        return gr.drop_and_return(TEMP_INDEX_COL, axis=1)

    @property
    def chromosomes(self) -> list[str]:
        """Return chromosomes in natsorted order."""
        return natsorted(self[CHROM_COL].drop_duplicates())

    @property
    def chromosomes_and_strands(self) -> list[tuple[str, str]]:
        """Return chromosomes and strands in natsorted order.

        Examples
        --------
        >>> gr = pr.PyRanges({"Chromosome": [1, 2, 2, 3], "Start": [1, 2, 3, 9], "End": [3, 3, 10, 12], "Strand": ["+", "-", "+", "-"]})
        >>> gr.chromosomes_and_strands
        [(1, '+'), (2, '+'), (2, '-'), (3, '-')]
        >>> gr.remove_strand().chromosomes_and_strands
        Traceback (most recent call last):
        ...
        ValueError: PyRanges has no strand column.

        """
        self._assert_strand_values_valid()
        return natsorted({*zip(self["Chromosome"], self["Strand"], strict=True)})

    def _assert_has_strand(self) -> None:
        if not self.has_strand_column:
            msg = "PyRanges has no strand column."
            raise ValueError(msg)

    def _assert_strand_values_valid(self) -> None:
        self._assert_has_strand()
        if not self.strand_values_valid:
            msg = f"PyRanges contains non-genomic strands. Only {VALID_GENOMIC_STRAND_INFO} valid."
            raise ValueError(msg)

    def cluster(
        self,
        *,
        use_strand: VALID_USE_STRAND_TYPE = "auto",
        by: VALID_BY_TYPES = None,
        slack: int = 0,
        cluster_column: str = "Cluster",
        count_column: str | None = None,
    ) -> "PyRanges":
        """Give overlapping intervals a common id.

        Parameters
        ----------
        use_strand : bool, default None, i.e. auto
            Whether to ignore strand information if PyRanges is stranded.

        by : str or list, default None
            Only intervals with an equal value in column(s) `by` are clustered.

        slack : int, default 0
            Consider intervals separated by less than `slack` to be in the same cluster. If `slack`
            is negative, intervals overlapping less than `slack` are not considered to be in the
            same cluster.

        cluster_column:
            Name the cluster column added in output. Default: "Cluster"

        count_column:
            If a value is provided, add a column of counts with this name.

        Returns
        -------
        PyRanges
            PyRanges with an ID-column "Cluster" added.

        Warning
        -------

        Bookended intervals (i.e. the End of a PyRanges interval is the Start of
        another one) are by default considered to overlap.
        Avoid this with slack=-1.

        See Also
        --------
        PyRanges.merge: combine overlapping intervals into one

        Examples
        --------
        >>> gr = pr.PyRanges({"Chromosome": [1, 1, 2, 1, 1], "Start": [1, 2, 0, 3, 9],
        ...                    "End": [3, 3, 4, 10, 12], "Gene": [1, 2, 6, 3, 3]})
        >>> gr
          index  |      Chromosome    Start      End     Gene
          int64  |           int64    int64    int64    int64
        -------  ---  ------------  -------  -------  -------
              0  |               1        1        3        1
              1  |               1        2        3        2
              2  |               2        0        4        6
              3  |               1        3       10        3
              4  |               1        9       12        3
        PyRanges with 5 rows, 4 columns, and 1 index columns.
        Contains 2 chromosomes.

        >>> gr.cluster(cluster_column="ClusterId").sort_by_position()
          index  |      Chromosome    Start      End     Gene    ClusterId
          int64  |           int64    int64    int64    int64        int64
        -------  ---  ------------  -------  -------  -------  -----------
              0  |               1        1        3        1            0
              1  |               1        2        3        2            0
              3  |               1        3       10        3            0
              4  |               1        9       12        3            0
              2  |               2        0        4        6            1
        PyRanges with 5 rows, 5 columns, and 1 index columns.
        Contains 2 chromosomes.

        >>> gr.cluster(by=["Gene"], count_column="Counts")
          index  |      Chromosome    Start      End     Gene    Cluster    Counts
          int64  |           int64    int64    int64    int64      int64     int64
        -------  ---  ------------  -------  -------  -------  ---------  --------
              0  |               1        1        3        1          0         1
              1  |               1        2        3        2          1         1
              3  |               1        3       10        3          2         2
              4  |               1        9       12        3          2         2
              2  |               2        0        4        6          3         1
        PyRanges with 5 rows, 6 columns, and 1 index columns.
        Contains 2 chromosomes.

        """
        from pyranges.methods.cluster import _cluster

        strand = validate_and_convert_strand(self, use_strand=use_strand)
        _self = self.copy() if (not strand and self.has_strand_column) else self

        _by = [by] if isinstance(by, str) else ([*by] if by is not None else [])
        gr = _self.apply_single(
            _cluster,
            by=by,
            use_strand=strand,
            slack=slack,
            count_column=count_column,
            cluster_column=cluster_column,
            preserve_index=True,
        )
        gr[cluster_column] = gr.groupby(self.location_cols + _by + [cluster_column]).ngroup()
        return gr

    def copy(self, *args, **kwargs) -> "pr.PyRanges":
        """Return a copy of the PyRanges."""
        return mypy_ensure_pyranges(super().copy(*args, **kwargs))

    def count_overlaps(
        self,
        other: "PyRanges",
        strand_behavior: VALID_STRAND_BEHAVIOR_TYPE = "auto",
        by: str | list[str] | None = None,
        overlap_col: str = "NumberOverlaps",
        *,
        keep_nonoverlapping: bool = True,
    ) -> "PyRanges":
        """Count number of overlaps per interval.

        Count how many intervals in self overlap with those in other.

        Parameters
        ----------
        other: PyRanges
            Count overlaps with this PyRanges.

        by: str or list of str, default: None
            Operate on these columns.

        strand_behavior : {"same", "opposite", None, False}, default None, i.e. auto
            Whether to perform the operation on the same, opposite or no strand. Use False to
            ignore the strand. None means use "same" if both PyRanges are stranded, otherwise
            ignore.

        keep_nonoverlapping : bool, default True
            Keep intervals without overlaps.

        overlap_col : str, default "NumberOverlaps"
            Name of column with overlap counts.

        Returns
        -------
        PyRanges
            PyRanges with a column of overlaps added.

        See Also
        --------
        PyRanges.coverage: find coverage of PyRanges
        pyranges.count_overlaps: count overlaps from multiple PyRanges

        Examples
        --------
        >>> f1 = pr.example_data.f1.remove_nonloc_columns()
        >>> f1
          index  |    Chromosome      Start      End  Strand
          int64  |    category        int64    int64  category
        -------  ---  ------------  -------  -------  ----------
              0  |    chr1                3        6  +
              1  |    chr1                5        7  -
              2  |    chr1                8        9  +
        PyRanges with 3 rows, 4 columns, and 1 index columns.
        Contains 1 chromosomes and 2 strands.

        >>> f2 = pr.example_data.f2.remove_nonloc_columns()
        >>> f2
          index  |    Chromosome      Start      End  Strand
          int64  |    category        int64    int64  category
        -------  ---  ------------  -------  -------  ----------
              0  |    chr1                1        2  +
              1  |    chr1                6        7  -
        PyRanges with 2 rows, 4 columns, and 1 index columns.
        Contains 1 chromosomes and 2 strands.

        >>> f1.count_overlaps(f2, overlap_col="Count")
          index  |    Chromosome      Start      End  Strand        Count
          int64  |    category        int64    int64  category      int64
        -------  ---  ------------  -------  -------  ----------  -------
              0  |    chr1                3        6  +                 0
              2  |    chr1                8        9  +                 0
              1  |    chr1                5        7  -                 1
        PyRanges with 3 rows, 5 columns, and 1 index columns.
        Contains 1 chromosomes and 2 strands.

        """
        from pyranges.methods.coverage import _number_overlapping

        return self.apply_pair(
            other,
            _number_overlapping,
            strand_behavior=strand_behavior,
            by=by,
            keep_nonoverlapping=keep_nonoverlapping,
            overlap_col=overlap_col,
            skip_if_empty=not keep_nonoverlapping,
        )

    def coverage(
        self,
        other: "PyRanges",
        strand_behavior: VALID_STRAND_BEHAVIOR_TYPE = "auto",
        overlap_col: str = "NumberOverlaps",
        fraction_col: str = "FractionOverlaps",
        by: str | list[str] | None = None,
        *,
        keep_nonoverlapping: bool = True,
    ) -> "PyRanges":
        """Count number of overlaps and their fraction per interval.

        Count how many intervals in self overlap with those in other.

        Parameters
        ----------
        other: PyRanges
            Count overlaps from this PyRanges.

        by : str or list of str, default: None
            group intervals by these column name(s), and perform the operation on each group separately.

        strand_behavior : {"same", "opposite", None, False}, default None, i.e. auto
            Whether to perform the operation on the same, opposite or no strand. Use False to
            ignore the strand. None means use "same" if both PyRanges are stranded, otherwise
            ignore.

        keep_nonoverlapping : bool, default True
            Keep intervals without overlaps.

        overlap_col : str, default "NumberOverlaps"
            Name of column with overlap counts.

        fraction_col : str, default "FractionOverlaps"
            Name of column with fraction of counts.


        Returns
        -------
        PyRanges
            PyRanges with a column of overlaps added.

        See Also
        --------
        pyranges.count_overlaps: count overlaps from multiple PyRanges

        Examples
        --------
        >>> f1 = pr.PyRanges({"Chromosome": [1, 1, 1], "Start": [3, 8, 5],
        ...                    "End": [6,  9, 7]})
        >>> f1
          index  |      Chromosome    Start      End
          int64  |           int64    int64    int64
        -------  ---  ------------  -------  -------
              0  |               1        3        6
              1  |               1        8        9
              2  |               1        5        7
        PyRanges with 3 rows, 3 columns, and 1 index columns.
        Contains 1 chromosomes.

        >>> f2 = pr.PyRanges({"Chromosome": [1, 1], "Start": [1, 6],
        ...                    "End": [2, 7]})
        >>> f2
          index  |      Chromosome    Start      End
          int64  |           int64    int64    int64
        -------  ---  ------------  -------  -------
              0  |               1        1        2
              1  |               1        6        7
        PyRanges with 2 rows, 3 columns, and 1 index columns.
        Contains 1 chromosomes.

        >>> f1.coverage(f2, overlap_col="C", fraction_col="F")
          index  |      Chromosome    Start      End        C          F
          int64  |           int64    int64    int64    int64    float64
        -------  ---  ------------  -------  -------  -------  ---------
              0  |               1        3        6        0        0
              1  |               1        8        9        0        0
              2  |               1        5        7        1        0.5
        PyRanges with 3 rows, 5 columns, and 1 index columns.
        Contains 1 chromosomes.

        """
        counts = self.count_overlaps(
            other,
            keep_nonoverlapping=True,
            overlap_col=overlap_col,
            strand_behavior=strand_behavior,
        )

        strand = strand_behavior != STRAND_BEHAVIOR_DEFAULT
        other = other.merge_overlaps(use_strand=strand, count_col="Count")

        from pyranges.methods.coverage import _coverage

        return counts.apply_pair(
            other,
            _coverage,
            strand_behavior=strand_behavior,
            by=by,
            fraction_col=fraction_col,
            keep_nonoverlapping=keep_nonoverlapping,
            overlap_col=overlap_col,
            skip_if_empty=not keep_nonoverlapping,
        )

    def extend(
        self,
        ext: int | None = None,
        ext_3: int | None = None,
        ext_5: int | None = None,
        transcript_id: str | list[str] | None = None,
    ) -> "PyRanges":
        """Extend the intervals from the ends.

        Parameters
        ----------
        ext: int or None
            Extend intervals by this amount from both ends.
        ext_3: int or None
            Extend intervals by this amount from the 3' end.
        ext_5: int or None
            Extend intervals by this amount from the 5' end.
        transcript_id : str or list of str, default: None
            group intervals into transcripts by these column name(s), so that the
            extension is applied only to the left-most and/or right-most interval.

        See Also
        --------
        PyRanges.subsequence : obtain subsequences of intervals
        PyRanges.spliced_subsequence : obtain subsequences of intervals, providing transcript-level coordinates

        Examples
        --------
        >>> d = {'Chromosome': ['chr1', 'chr1', 'chr1'], 'Start': [3, 8, 5], 'End': [6, 9, 7],
        ...      'Strand': ['+', '+', '-']}
        >>> gr = pr.PyRanges(d)
        >>> gr
          index  |    Chromosome      Start      End  Strand
          int64  |    object          int64    int64  object
        -------  ---  ------------  -------  -------  --------
              0  |    chr1                3        6  +
              1  |    chr1                8        9  +
              2  |    chr1                5        7  -
        PyRanges with 3 rows, 4 columns, and 1 index columns.
        Contains 1 chromosomes and 2 strands.


          index  |    Chromosome      Start      End  Strand
          int64  |    object          int64    int64  object
        -------  ---  ------------  -------  -------  --------
              0  |    chr1                3        7  +
              1  |    chr1                8       10  +
              2  |    chr1                4        7  -
        PyRanges with 3 rows, 4 columns, and 1 index columns.
        Contains 1 chromosomes and 2 strands.

        >>> gr.extend(4)
          index  |    Chromosome      Start      End  Strand
          int64  |    object          int64    int64  object
        -------  ---  ------------  -------  -------  --------
              0  |    chr1                0       10  +
              1  |    chr1                4       13  +
              2  |    chr1                1       11  -
        PyRanges with 3 rows, 4 columns, and 1 index columns.
        Contains 1 chromosomes and 2 strands.


        >>> gr.extend(ext_3=1, ext_5=2)
          index  |    Chromosome      Start      End  Strand
          int64  |    object          int64    int64  object
        -------  ---  ------------  -------  -------  --------
              0  |    chr1                1        7  +
              1  |    chr1                6       10  +
              2  |    chr1                4        9  -
        PyRanges with 3 rows, 4 columns, and 1 index columns.
        Contains 1 chromosomes and 2 strands.

        >>> gr.extend(-1)
        Traceback (most recent call last):
        ...
        ValueError: Some intervals are negative or zero length after applying extend!

        >>> gr.extend(ext_3=1, ext_5=2)
          index  |    Chromosome      Start      End  Strand
          int64  |    object          int64    int64  object
        -------  ---  ------------  -------  -------  --------
              0  |    chr1                1        7  +
              1  |    chr1                6       10  +
              2  |    chr1                4        9  -
        PyRanges with 3 rows, 4 columns, and 1 index columns.
        Contains 1 chromosomes and 2 strands.

        >>> gr['transcript_id']=['a', 'a', 'b']
        >>> gr.extend(transcript_id='transcript_id', ext_3=3)
          index  |    Chromosome      Start      End  Strand    transcript_id
          int64  |    object          int64    int64  object    object
        -------  ---  ------------  -------  -------  --------  ---------------
              0  |    chr1                3        6  +         a
              1  |    chr1                8       12  +         a
              2  |    chr1                2        7  -         b
        PyRanges with 3 rows, 5 columns, and 1 index columns.
        Contains 1 chromosomes and 2 strands.

        """
        if (ext_3 or ext_5) and not self.strand_values_valid:
            msg = "PyRanges must be stranded to add 5/3-end specific extend."
            raise ValueError(msg)

        if ext is not None == (ext_3 is not None or ext_5 is not None):
            msg = "Must use at least one and not both of ext and ext3 or ext5."
            raise ValueError(msg)

        return (
            self.apply_single(
                _extend,
                by=group_keys_single(self, use_strand=self.strand_values_valid),
                ext=ext,
                ext_3=ext_3,
                ext_5=ext_5,
            )
            if not transcript_id
            else (
                self.apply_single(
                    _extend_grp,
                    by=group_keys_single(self, use_strand=self.strand_values_valid),
                    ext=ext,
                    ext_3=ext_3,
                    ext_5=ext_5,
                    group_by=transcript_id,
                )
            )
        )

    def five_end(
        self,
        transcript_id: str | list[str] | None = None,
    ) -> "PyRanges":
        """Return the five prime end of intervals.

        The five prime end is the start of a forward strand or the end of a reverse strand.

        Parameters
        ----------
        transcript_id : str or list of str, default: None
            Optional column name(s). If provided, the five prime end is calculated for each
            group of intervals.

        Returns
        -------
        PyRanges

            PyRanges with the five prime ends

        Notes
        -----
        Requires the PyRanges to be stranded.

        See Also
        --------
        PyRanges.three_end : return the 3' end
        PyRanges.subsequence : return subintervals specified in relative genome-based coordinates
        PyRanges.spliced_subsequence : return subintervals specified in relative mRNA-based coordinates

        Examples
        --------
        >>> gr = pr.PyRanges({'Chromosome': ['chr1', 'chr1', 'chr1'], 'Start': [3, 10, 5], 'End': [9, 14, 7],
        ...                    'Strand': ["+", "+", "-"], 'Name': ['a', 'a', 'b']})
        >>> gr
          index  |    Chromosome      Start      End  Strand    Name
          int64  |    object          int64    int64  object    object
        -------  ---  ------------  -------  -------  --------  --------
              0  |    chr1                3        9  +         a
              1  |    chr1               10       14  +         a
              2  |    chr1                5        7  -         b
        PyRanges with 3 rows, 5 columns, and 1 index columns.
        Contains 1 chromosomes and 2 strands.

        >>> gr.five_end()
          index  |    Chromosome      Start      End  Strand    Name
          int64  |    object          int64    int64  object    object
        -------  ---  ------------  -------  -------  --------  --------
              0  |    chr1                3        4  +         a
              1  |    chr1               10       11  +         a
              2  |    chr1                6        7  -         b
        PyRanges with 3 rows, 5 columns, and 1 index columns.
        Contains 1 chromosomes and 2 strands.

        >>> gr.five_end(transcript_id='Name')
          index  |    Chromosome      Start      End  Strand    Name
          int64  |    object          int64    int64  object    object
        -------  ---  ------------  -------  -------  --------  --------
              0  |    chr1                3        4  +         a
              2  |    chr1                5        6  -         b
        PyRanges with 2 rows, 5 columns, and 1 index columns.
        Contains 1 chromosomes and 2 strands.

        """
        if not (self.has_strand_column and self.strand_values_valid):
            msg = f"Need PyRanges with valid strands ({VALID_GENOMIC_STRAND_INFO}) to find 5'."
            raise AssertionError(msg)

        return (
            mypy_ensure_pyranges(self.apply_single(_tss, by=None, use_strand=True))
            if transcript_id is None
            else self.subsequence(transcript_id=transcript_id, start=0, end=1)
        )

    @property
    def location_cols(self) -> list[str]:
        """Return location columns.

        If the PyRanges has a strand column, the strand column is included.
        """
        return CHROM_AND_STRAND_COLS if self.has_strand_column else [CHROM_COL]

    @property
    def has_strand_column(self) -> bool:
        """Return whether PyRanges has a strand column.

        Does not check whether the strand column contains valid values.
        """
        return STRAND_COL in self.columns

# TO DO: Join outer??
    def interval_join(
        self,
        other: "PyRanges",
        strand_behavior: VALID_STRAND_BEHAVIOR_TYPE = "auto",
        join_type: VALID_JOIN_TYPE = "inner",
        slack: int = 0,
        suffix: str = JOIN_SUFFIX,
        *,
        report_overlap: bool = False,
    ) -> "PyRanges":
        """Join PyRanges on genomic location.

        Parameters
        ----------
        other : PyRanges
            PyRanges to join.

        strand_behavior : {None, "same", "opposite", "ignore"}, default None, i.e. auto
            Whether to compare PyRanges on the same strand, the opposite or ignore strand
            information. The default, None, means use "same" if both PyRanges are strande,
            otherwise ignore the strand information.

        join_type : {"inner", "left", "right"}, default "inner"
            How to handle intervals without overlap. "inner" means only keep overlapping intervals.
            "left" keeps all intervals in self, "right" keeps all intervals in other.


        report_overlap : bool, default False
            Report amount of overlap in base pairs.

        slack : int, default 0
            Lengthen intervals in self before joining.

        suffix : str or tuple, default "_b"
            Suffix to give overlapping columns in other.

        apply_strand_suffix : bool, default None
            If first pyranges is unstranded, but the second is not, the first will be given a strand column.
            apply_strand_suffix makes the added strand column a regular data column instead by adding a suffix.

        preserve_order : bool, default False
            If True, preserves the order after performing the join (only relevant in "outer", "left" and "right" joins).

        Returns
        -------
        PyRanges

            A PyRanges appended with columns of another.

        Notes
        -----
        The chromosome from other will never be reported as it is always the same as in self.

        As pandas did not have NaN for non-float datatypes until recently, "left" and "right" join
        give non-overlapping rows the value -1 to avoid promoting columns to object. This will
        change to NaN in a future version as general NaN becomes stable in pandas.

        See Also
        --------
        PyRanges.combine_interval_columns : give joined PyRanges new coordinates

        Examples
        --------
        >>> f1 = pr.PyRanges({'Chromosome': ['chr1', 'chr1', 'chr1'], 'Start': [3, 8, 5],
        ...                   'End': [6, 9, 7], 'Name': ['interval1', 'interval3', 'interval2']})
        >>> f1
          index  |    Chromosome      Start      End  Name
          int64  |    object          int64    int64  object
        -------  ---  ------------  -------  -------  ---------
              0  |    chr1                3        6  interval1
              1  |    chr1                8        9  interval3
              2  |    chr1                5        7  interval2
        PyRanges with 3 rows, 4 columns, and 1 index columns.
        Contains 1 chromosomes.

        >>> f2 = pr.PyRanges({'Chromosome': ['chr1', 'chr1'], 'Start': [1, 6],
        ...                    'End': [2, 7], 'Name': ['a', 'b']})
        >>> f2
          index  |    Chromosome      Start      End  Name
          int64  |    object          int64    int64  object
        -------  ---  ------------  -------  -------  --------
              0  |    chr1                1        2  a
              1  |    chr1                6        7  b
        PyRanges with 2 rows, 4 columns, and 1 index columns.
        Contains 1 chromosomes.

        >>> f1.interval_join(f2)
          index  |    Chromosome      Start      End  Name       Chromosome_b      Start_b    End_b  Name_b
          int64  |    object          int64    int64  object     object              int64    int64  object
        -------  ---  ------------  -------  -------  ---------  --------------  ---------  -------  --------
              2  |    chr1                5        7  interval2  chr1                    6        7  b
        PyRanges with 1 rows, 8 columns, and 1 index columns.
        Contains 1 chromosomes.

        # Note that since some start and end columns are nan, a regular DataFrame is returned.

        >>> f1.interval_join(f2, join_type="left")
          index  |    Chromosome      Start      End  Name       Chromosome_b      Start_b      End_b  Name_b
          int64  |    object          int64    int64  object     object            float64    float64  object
        -------  ---  ------------  -------  -------  ---------  --------------  ---------  ---------  --------
              2  |    chr1                5        7  interval2  chr1                    6          7  b
              0  |    chr1                3        6  interval1  nan                   nan        nan  nan
              1  |    chr1                8        9  interval3  nan                   nan        nan  nan
        PyRanges with 3 rows, 8 columns, and 1 index columns.
        Contains 1 chromosomes.

        >>> f1.interval_join(f2, join_type="outer")
          index  |    Chromosome        Start        End  Name       Chromosome_b      Start_b      End_b  Name_b
          int64  |    object          float64    float64  object     object            float64    float64  object
        -------  ---  ------------  ---------  ---------  ---------  --------------  ---------  ---------  --------
              1  |    chr1                  5          7  interval2  chr1                    6          7  b
              0  |    chr1                  3          6  interval1  nan                   nan        nan  nan
              1  |    chr1                  8          9  interval3  nan                   nan        nan  nan
              0  |    nan                 nan        nan  nan        chr1                    1          2  a
        PyRanges with 4 rows, 8 columns, and 1 index columns (with 2 index duplicates).
        Contains 1 chromosomes.
        Invalid ranges:
          * 1 starts or ends are nan. See indexes: 0

        >>> bad = f1.interval_join(f2, join_type="right")
        >>> bad
          index  |    Chromosome        Start        End  Name       Chromosome_b      Start_b    End_b  Name_b
          int64  |    object          float64    float64  object     object              int64    int64  object
        -------  ---  ------------  ---------  ---------  ---------  --------------  ---------  -------  --------
              1  |    chr1                  5          7  interval2  chr1                    6        7  b
              0  |    nan                 nan        nan  nan        chr1                    1        2  a
        PyRanges with 2 rows, 8 columns, and 1 index columns.
        Contains 1 chromosomes.
        Invalid ranges:
          * 1 starts or ends are nan. See indexes: 0
        >>> f2.interval_join(bad)  # bad.interval_join(f2) would not work either.
        Traceback (most recent call last):
        ...
        ValueError: Cannot perform function on invalid ranges (function was _both_dfs).

        With slack 1, bookended features are joined (see row 1):

        >>> f1.interval_join(f2, slack=1)
          index  |    Chromosome      Start      End  Name       Chromosome_b      Start_b    End_b  Name_b
          int64  |    object          int64    int64  object     object              int64    int64  object
        -------  ---  ------------  -------  -------  ---------  --------------  ---------  -------  --------
              0  |    chr1                3        6  interval1  chr1                    6        7  b
              2  |    chr1                5        7  interval2  chr1                    6        7  b
        PyRanges with 2 rows, 8 columns, and 1 index columns.
        Contains 1 chromosomes.

        """
        from pyranges.methods.join import _both_dfs

        _self = self.copy()
        if slack:
            _self[TEMP_START_SLACK_COL] = _self.Start
            _self[TEMP_END_SLACK_COL] = _self.End

            _self = _self.extend(slack)

        gr: pd.DataFrame | PyRanges = _self.apply_pair(
            other,
            _both_dfs,
            strand_behavior=strand_behavior,
            join_type=join_type,
            report_overlap=report_overlap,
            suffix=suffix,
        )
        if slack and len(gr) > 0:
            gr[START_COL] = gr[TEMP_START_SLACK_COL]
            gr[END_COL] = gr[TEMP_END_SLACK_COL]
            gr = gr.drop_and_return([TEMP_START_SLACK_COL, TEMP_END_SLACK_COL], axis=1)

        return gr

    @property
    def length(self) -> int:
        """Return the total length of the intervals.

        See Also
        --------
        PyRanges.lengths : return the intervals lengths

        Examples
        --------
        >>> gr = pr.example_data.f1
        >>> gr
          index  |    Chromosome      Start      End  Name         Score  Strand
          int64  |    category        int64    int64  object       int64  category
        -------  ---  ------------  -------  -------  ---------  -------  ----------
              0  |    chr1                3        6  interval1        0  +
              1  |    chr1                5        7  interval2        0  -
              2  |    chr1                8        9  interval3        0  +
        PyRanges with 3 rows, 6 columns, and 1 index columns.
        Contains 1 chromosomes and 2 strands.

        >>> gr.length
        6

        To find the length of the genome covered by the intervals, use merge first:

        >>> gr.merge_overlaps(use_strand=False).length
        5

        """
        lengths = self.lengths()
        length = lengths.sum()
        return int(length)

    def lengths(self) -> pd.Series:
        """Return the length of each interval.

        Returns
        -------
        pd.Series or dict of pd.Series with the lengths of each interval.

        See Also
        --------
        PyRanges.lengths : return the intervals lengths

        Examples
        --------
        >>> gr = pr.example_data.f1
        >>> gr
          index  |    Chromosome      Start      End  Name         Score  Strand
          int64  |    category        int64    int64  object       int64  category
        -------  ---  ------------  -------  -------  ---------  -------  ----------
              0  |    chr1                3        6  interval1        0  +
              1  |    chr1                5        7  interval2        0  -
              2  |    chr1                8        9  interval3        0  +
        PyRanges with 3 rows, 6 columns, and 1 index columns.
        Contains 1 chromosomes and 2 strands.

        >>> gr.lengths()
        0    3
        1    2
        2    1
        dtype: int64

        >>> gr["Length"] = gr.lengths()
        >>> gr
          index  |    Chromosome      Start      End  Name         Score  Strand        Length
          int64  |    category        int64    int64  object       int64  category       int64
        -------  ---  ------------  -------  -------  ---------  -------  ----------  --------
              0  |    chr1                3        6  interval1        0  +                  3
              1  |    chr1                5        7  interval2        0  -                  2
              2  |    chr1                8        9  interval3        0  +                  1
        PyRanges with 3 rows, 7 columns, and 1 index columns.
        Contains 1 chromosomes and 2 strands.

        """
        return self.End - self.Start

    def max_disjoint(
        self,
        strand: VALID_USE_STRAND_TYPE = "auto",
        slack: int = 0,
        by: VALID_BY_TYPES = None,
        **_,
    ) -> "PyRanges":
        """Find the maximal disjoint set of intervals.

        Parameters
        ----------
        strand : bool, default None, i.e. auto
            Find the max disjoint set separately for each strand.

        slack : int, default 0
            Consider intervals within a distance of slack to be overlapping.

        by: str or list of str, default: None
            Find max disjoint intervals for these groups.

        Returns
        -------
        PyRanges

            PyRanges with maximal disjoint set of intervals.

        Examples
        --------
        >>> gr = pr.example_data.f1
        >>> gr
          index  |    Chromosome      Start      End  Name         Score  Strand
          int64  |    category        int64    int64  object       int64  category
        -------  ---  ------------  -------  -------  ---------  -------  ----------
              0  |    chr1                3        6  interval1        0  +
              1  |    chr1                5        7  interval2        0  -
              2  |    chr1                8        9  interval3        0  +
        PyRanges with 3 rows, 6 columns, and 1 index columns.
        Contains 1 chromosomes and 2 strands.

        >>> gr.max_disjoint(strand=False)
          index  |    Chromosome      Start      End  Name         Score  Strand
          int64  |    category        int64    int64  object       int64  category
        -------  ---  ------------  -------  -------  ---------  -------  ----------
              0  |    chr1                3        6  interval1        0  +
              2  |    chr1                8        9  interval3        0  +
        PyRanges with 2 rows, 6 columns, and 1 index columns.
        Contains 1 chromosomes and 1 strands.

        """
        strand = validate_and_convert_strand(self, strand)
        from pyranges.methods.max_disjoint import _max_disjoint

        return self.apply_single(_max_disjoint, by=by, use_strand=strand, preserve_index=True, slack=slack)

    def merge_overlaps(
        self,
        use_strand: VALID_USE_STRAND_TYPE = USE_STRAND_DEFAULT,
        count_col: str | None = None,
        by: VALID_BY_TYPES = None,
        slack: int = 0,
    ) -> "PyRanges":
        """Merge overlapping intervals into one.

        Parameters
        ----------
        use_strand : bool, default None, i.e. auto
            Only merge intervals on same strand.

        count : bool, default False
            Count intervals in each superinterval.

        count_col : str, default "Count"
            Name of column with counts.

        by : str or list of str, default None
            Only merge intervals with equal values in these columns.

        slack : int, default 0
            Allow this many nucleotides between each interval to merge.

        Returns
        -------
        PyRanges

            PyRanges with superintervals.

        Notes
        -----
        To avoid losing metadata, use cluster instead. If you want to perform a reduction function
        on the metadata, use pandas groupby.

        See Also
        --------
        PyRanges.cluster : annotate overlapping intervals with common ID

        Examples
        --------
        >>> gr = pr.example_data.ensembl_gtf.get_with_loc_columns(["Feature", "gene_name"])
        >>> gr
        index    |    Chromosome    Start    End      Strand      Feature     gene_name
        int64    |    category      int64    int64    category    category    object
        -------  ---  ------------  -------  -------  ----------  ----------  -----------
        0        |    1             11868    14409    +           gene        DDX11L1
        1        |    1             11868    14409    +           transcript  DDX11L1
        2        |    1             11868    12227    +           exon        DDX11L1
        3        |    1             12612    12721    +           exon        DDX11L1
        ...      |    ...           ...      ...      ...         ...         ...
        7        |    1             120724   133723   -           transcript  AL627309.1
        8        |    1             133373   133723   -           exon        AL627309.1
        9        |    1             129054   129223   -           exon        AL627309.1
        10       |    1             120873   120932   -           exon        AL627309.1
        PyRanges with 11 rows, 6 columns, and 1 index columns.
        Contains 1 chromosomes and 2 strands.

        >>> gr.merge_overlaps(count_col="Count")
          index  |      Chromosome    Start      End  Strand      Count
          int64  |          object    int64    int64  object      int64
        -------  ---  ------------  -------  -------  --------  -------
              0  |               1    11868    14409  +               5
              1  |               1   110952   111357  -               1
              2  |               1   112699   112804  -               1
              3  |               1   120724   133723  -               4
        PyRanges with 4 rows, 5 columns, and 1 index columns.
        Contains 1 chromosomes and 2 strands.

        >>> gr.merge_overlaps(count_col="Count",by="gene_name")
          index  |      Chromosome    Start      End  Strand    gene_name      Count
          int64  |          object    int64    int64  object    object         int64
        -------  ---  ------------  -------  -------  --------  -----------  -------
              0  |               1    11868    14409  +         DDX11L1            5
              1  |               1   110952   111357  -         AL627309.1         1
              2  |               1   112699   112804  -         AL627309.1         1
              3  |               1   120724   133723  -         AL627309.1         4
        PyRanges with 4 rows, 6 columns, and 1 index columns.
        Contains 1 chromosomes and 2 strands.

        """
        use_strand = validate_and_convert_strand(self, use_strand)
        _by = get_by_columns_including_chromosome_and_strand(self=self, by=by, use_strand=use_strand)
        return self.apply_single(_merge, by=_by, use_strand=use_strand, count_col=count_col, slack=slack)

    def nearest(
        self,
        other: "PyRanges",
        strand_behavior: VALID_STRAND_BEHAVIOR_TYPE = "ignore",
        how: VALID_NEAREST_TYPE = "any",
        suffix: str = "_b",
        *,
        overlap: bool = True,
    ) -> "PyRanges":
        """Find closest interval.

        For each interval in self PyRanges, the columns of the nearest interval in other PyRanges are appended.

        Parameters
        ----------
        other : PyRanges
            PyRanges to find nearest interval in.

        strand_behavior : {"auto", "same", "opposite", False}, default None, i.e. auto
            Whether to compare PyRanges on the same strand, the opposite or ignore strand
            information. The default, None, means use "same" if both PyRanges are strande,
            otherwise ignore the strand information.

        overlap : bool, default True
            Whether to include overlaps.

        direction : {None, "upstream", "downstream"}, default None, i.e. both directions
            Whether to only look for nearest in one direction. Always with respect to the PyRanges
            it is called on.

        suffix : str, default "_b"
            Suffix to give columns with shared name in other.

        Returns
        -------
        PyRanges

            A PyRanges with columns representing nearest interval horizontally appended.

        See Also
        --------
        PyRanges.join : Has a slack argument to find intervals within a distance.

        Examples
        --------
        >>> f1 = pr.example_data.f1.remove_nonloc_columns()
        >>> f1
          index  |    Chromosome      Start      End  Strand
          int64  |    category        int64    int64  category
        -------  ---  ------------  -------  -------  ----------
              0  |    chr1                3        6  +
              1  |    chr1                5        7  -
              2  |    chr1                8        9  +
        PyRanges with 3 rows, 4 columns, and 1 index columns.
        Contains 1 chromosomes and 2 strands.

        >>> f2 = pr.example_data.f2.remove_nonloc_columns()
        >>> f2
          index  |    Chromosome      Start      End  Strand
          int64  |    category        int64    int64  category
        -------  ---  ------------  -------  -------  ----------
              0  |    chr1                1        2  +
              1  |    chr1                6        7  -
        PyRanges with 2 rows, 4 columns, and 1 index columns.
        Contains 1 chromosomes and 2 strands.

        >>> f1.nearest(f2)
          index  |    Chromosome      Start      End  Strand        Start_b    End_b  Strand_b      Distance
          int64  |    category        int64    int64  category        int64    int64  category         int64
        -------  ---  ------------  -------  -------  ----------  ---------  -------  ----------  ----------
              1  |    chr1                5        7  -                   6        7  -                    0
              0  |    chr1                3        6  +                   6        7  -                    1
              1  |    chr1                8        9  +                   6        7  -                    2
        PyRanges with 3 rows, 8 columns, and 1 index columns (with 1 index duplicates).
        Contains 1 chromosomes and 2 strands.

        >>> f1.nearest(f2, how="upstream")
          index  |    Chromosome      Start      End  Strand        Start_b    End_b  Strand_b      Distance
          int64  |    category        int64    int64  category        int64    int64  category         int64
        -------  ---  ------------  -------  -------  ----------  ---------  -------  ----------  ----------
              1  |    chr1                5        7  -                   6        7  -                    0
              0  |    chr1                3        6  +                   1        2  +                    2
              1  |    chr1                8        9  +                   6        7  -                    2
        PyRanges with 3 rows, 8 columns, and 1 index columns (with 1 index duplicates).
        Contains 1 chromosomes and 2 strands.

        """
        from pyranges.methods.nearest import _nearest

        if how in {NEAREST_UPSTREAM, NEAREST_DOWNSTREAM} and not other.strand_values_valid:
            msg = "If doing upstream or downstream nearest, other pyranges must be stranded"
            raise AssertionError(msg)

        return self.apply_pair(
            other,
            _nearest,
            strand_behavior=strand_behavior,
            how=how,
            overlap=overlap,
            suffix=suffix,
        )

    def overlap(  # type: ignore[override]
        self,
        other: "PyRanges",
        how: VALID_OVERLAP_TYPE = "first",
        by: VALID_BY_TYPES = None,
        *,
        strand_behavior: VALID_STRAND_BEHAVIOR_TYPE = "auto",
        invert: bool = False,
        **_,
    ) -> "PyRanges":
        """Return overlapping intervals.

        Returns the intervals in self which overlap with those in other.

        Parameters
        ----------
        other : PyRanges
            PyRanges to find overlaps with.

        strand_behavior : {"auto", "same", "opposite", "ignore"}, default "auto"
            Whether to consider overlaps of intervals on the same strand, the opposite or ignore strand
            information. The default, "auto", means use "same" if both PyRanges are stranded (see .strand_values_valid)
            otherwise ignore the strand information.

        how : {"first", "containment", False, None}, default "first"
            What intervals to report. By default, reports every interval in self with overlap once.
            "containment" reports all intervals where the overlapping is contained within it.

        invert : bool, default False
            Whether to return the intervals without overlaps.

        by : str or list of str, default None
            Only report overlaps when equal values in these columns.

        Returns
        -------
        PyRanges

            A PyRanges with overlapping intervals.

        See Also
        --------
        PyRanges.intersect : report overlapping subintervals
        PyRanges.set_intersect : set-intersect PyRanges

        Examples
        --------
        >>> gr = pr.PyRanges({"Chromosome": ["chr1", "chr1", "chr2", "chr1", "chr3"], "Start": [1, 1, 4, 10, 0],
        ...                    "End": [3, 3, 9, 11, 1], "ID": ["A", "a", "b", "c", "d"]})
        >>> gr2 = pr.PyRanges({"Chromosome": ["chr1", "chr1", "chr2"], "Start": [2, 2, 1], "End": [3, 9, 10]})
        >>> gr.overlap(gr2, how="first")
          index  |    Chromosome      Start      End  ID
          int64  |    object          int64    int64  object
        -------  ---  ------------  -------  -------  --------
              0  |    chr1                1        3  A
              1  |    chr1                1        3  a
              2  |    chr2                4        9  b
        PyRanges with 3 rows, 4 columns, and 1 index columns.
        Contains 2 chromosomes.

        >>> gr.overlap(gr2, how="containment")
          index  |    Chromosome      Start      End  ID
          int64  |    object          int64    int64  object
        -------  ---  ------------  -------  -------  --------
              2  |    chr2                4        9  b
        PyRanges with 1 rows, 4 columns, and 1 index columns.
        Contains 1 chromosomes.

        >>> gr.overlap(gr2, invert=True)
          index  |    Chromosome      Start      End  ID
          int64  |    object          int64    int64  object
        -------  ---  ------------  -------  -------  --------
              3  |    chr1               10       11  c
              4  |    chr3                0        1  d
        PyRanges with 2 rows, 4 columns, and 1 index columns.
        Contains 2 chromosomes.

        >>> gr3 = pr.PyRanges({"Chromosome": 1, "Start": [2, 4], "End": [3, 5], "Strand": ["+", "-"]})
        >>> gr3
          index  |      Chromosome    Start      End  Strand
          int64  |           int64    int64    int64  object
        -------  ---  ------------  -------  -------  --------
              0  |               1        2        3  +
              1  |               1        4        5  -
        PyRanges with 2 rows, 4 columns, and 1 index columns.
        Contains 1 chromosomes and 2 strands.

        >>> gr4 = pr.PyRanges({"Chromosome": 1, "Start": [0], "End": [10], "Strand": ["-"]})
        >>> gr3.overlap(gr4, strand_behavior="opposite")
          index  |      Chromosome    Start      End  Strand
          int64  |           int64    int64    int64  object
        -------  ---  ------------  -------  -------  --------
              0  |               1        2        3  +
        PyRanges with 1 rows, 4 columns, and 1 index columns.
        Contains 1 chromosomes and 1 strands.

        """
        from pyranges.methods.overlap import _overlap

        return self.apply_pair(
            other,
            _overlap,
            strand_behavior=strand_behavior,
            by=by,
            invert=invert,
            skip_if_empty=False if invert else SKIP_IF_EMPTY_LEFT,
            how=how,
        )

    def set_intersect(
        self,
        other: "PyRanges",
        strand_behavior: VALID_STRAND_BEHAVIOR_TYPE = "auto",
        how: VALID_OVERLAP_TYPE = "all",
    ) -> "PyRanges":
        """Return set-theoretical intersection.

        Like intersect, but both PyRanges are merged first.

        Parameters
        ----------
        other : PyRanges
            PyRanges to set-intersect.

        strand_behavior : {None, "same", "opposite", "ignore"}, default None, i.e. auto
            Whether to compare PyRanges on the same strand, the opposite or ignore strand
            information. The default, None, means use "same" if both PyRanges are strande,
            otherwise ignore the strand information.

        how : {"all", "first", "containment", None}, default None, i.e. all
            What intervals to report. By default, reports all overlapping intervals. "containment"
            reports intervals where the overlapping is contained within it.

        Returns
        -------
        PyRanges

            A PyRanges with overlapping subintervals.

        See Also
        --------
        PyRanges.intersect : find overlapping subintervals
        PyRanges.overlap : report overlapping intervals

        Examples
        --------
        >>> gr = pr.PyRanges({"Chromosome": ["chr1"] * 3, "Start": [1, 4, 10],
        ...                    "End": [3, 9, 11], "ID": ["a", "b", "c"]})
        >>> gr
          index  |    Chromosome      Start      End  ID
          int64  |    object          int64    int64  object
        -------  ---  ------------  -------  -------  --------
              0  |    chr1                1        3  a
              1  |    chr1                4        9  b
              2  |    chr1               10       11  c
        PyRanges with 3 rows, 4 columns, and 1 index columns.
        Contains 1 chromosomes.

        >>> gr2 = pr.PyRanges({"Chromosome": ["chr1"] * 3, "Start": [2, 2, 9], "End": [3, 9, 10]})
        >>> gr2
          index  |    Chromosome      Start      End
          int64  |    object          int64    int64
        -------  ---  ------------  -------  -------
              0  |    chr1                2        3
              1  |    chr1                2        9
              2  |    chr1                9       10
        PyRanges with 3 rows, 3 columns, and 1 index columns.
        Contains 1 chromosomes.

        >>> gr.set_intersect(gr2)
          index  |    Chromosome      Start      End
          int64  |    object          int64    int64
        -------  ---  ------------  -------  -------
              0  |    chr1                2        3
              1  |    chr1                4        9
        PyRanges with 2 rows, 3 columns, and 1 index columns.
        Contains 1 chromosomes.

        >>> gr.set_intersect(gr2, how="containment")
          index  |    Chromosome      Start      End
          int64  |    object          int64    int64
        -------  ---  ------------  -------  -------
              0  |    chr1                4        9
        PyRanges with 1 rows, 3 columns, and 1 index columns.
        Contains 1 chromosomes.

        """
        from pyranges.methods.overlap import _intersect

        strand = strand_from_strand_behavior(self, other, strand_behavior)
        self_clusters = self.merge_overlaps(use_strand=strand and self.has_strand_column)
        other_clusters = other.merge_overlaps(use_strand=strand and other.has_strand_column)
        return mypy_ensure_pyranges(
            self_clusters.apply_pair(
                other_clusters,
                _intersect,
                strand_behavior=strand_behavior,
                how=how,
            ).reset_index(drop=True),
        )

    def set_union(self, other: "PyRanges", strand_behavior: VALID_STRAND_BEHAVIOR_TYPE = "auto") -> "PyRanges":
        """Return set-theoretical union.

        Parameters
        ----------
        other : PyRanges
            PyRanges to do union with.

        strand_behavior : {None, "same", "opposite", "ignore"}, default None, i.e. auto
            Whether to compare PyRanges on the same strand, the opposite or ignore strand
            information. The default, None, means use "same" if both PyRanges are strande,
            otherwise ignore the strand information.

        Returns
        -------
        PyRanges

            A PyRanges with the union of intervals.

        See Also
        --------
        PyRanges.set_intersect : set-theoretical intersection
        PyRanges.overlap : report overlapping intervals

        Examples
        --------
        >>> gr = pr.PyRanges({"Chromosome": ["chr1"] * 3, "Start": [1, 4, 10],
        ...                    "End": [3, 9, 11], "ID": ["a", "b", "c"]})
        >>> gr
          index  |    Chromosome      Start      End  ID
          int64  |    object          int64    int64  object
        -------  ---  ------------  -------  -------  --------
              0  |    chr1                1        3  a
              1  |    chr1                4        9  b
              2  |    chr1               10       11  c
        PyRanges with 3 rows, 4 columns, and 1 index columns.
        Contains 1 chromosomes.

        >>> gr2 = pr.PyRanges({"Chromosome": ["chr1"] * 3, "Start": [2, 2, 9], "End": [3, 9, 10]})
        >>> gr2
          index  |    Chromosome      Start      End
          int64  |    object          int64    int64
        -------  ---  ------------  -------  -------
              0  |    chr1                2        3
              1  |    chr1                2        9
              2  |    chr1                9       10
        PyRanges with 3 rows, 3 columns, and 1 index columns.
        Contains 1 chromosomes.

        >>> gr.set_union(gr2)
          index  |    Chromosome      Start      End
          int64  |    object          int64    int64
        -------  ---  ------------  -------  -------
              0  |    chr1                1       11
        PyRanges with 1 rows, 3 columns, and 1 index columns.
        Contains 1 chromosomes.

        """
        if self.empty and other.empty:
            return mypy_ensure_pyranges(self.copy())

        strand = strand_from_strand_behavior(self, other, strand_behavior)

        if not strand:
            self = self.remove_strand()
            other = other.remove_strand()

        gr = pr.concat([self, other])

        return gr.merge_overlaps(use_strand=strand)

    def sort_ranges(
        self,
        by: str | Iterable[str] | None = None,
        *,
        use_strand: VALID_USE_STRAND_TYPE = "auto",
        natsorting: bool = False,
        reverse: bool = False,
    ) -> "PyRanges":
        """Sort PyRanges according to Chromosome, Strand (if present), Start, and End; or by the specified columns.

        If PyRanges is stranded and use_strand is True, intervals on the negative strand are sorted in descending
        order, and End is considered before Start. This is to have a 5' to 3' order.
        For uses not covered by this function, use  DataFrame.sort_values().

        Parameters
        ----------
        by : str or list of str, default None
            If provided, sorting occurs by Chromosome, Strand (if present), *by, Start, and End.
            To prioritize columns differently (e.g. Strand before Chromosome), explicitly provide all columns
            in the desired order as part of the 'by' argument.
            You can prepend any column name with '-' to reverse the order of sorting for that column.

        use_strand : bool, default None, i.e. auto
            Whether negative strand intervals should be sorted in descending order, meaning 5' to 3'.

        natsorting : bool, default False
            Whether to use natural sorting for Chromosome column, so that e.g. chr2 < chr11. Slows down sorting.

        reverse : bool, default False
            Whether to reverse the sort order.

        Returns
        -------
        PyRanges

            Sorted PyRanges. The index is preserved. Use .reset_index(drop=True) to reset the index.

        Examples
        --------
        >>> p = pr.PyRanges({"Chromosome": ["chr1", "chr1", "chr1", "chr1", "chr2", "chr11", "chr11", "chr1"],
        ...                  "Strand": ["+", "+", "-", "-", "+", "+", "+",  "+"],
        ...                  "Start": [40, 1, 10, 70, 300, 140, 160, 90],
        ...                  "End": [60, 11, 25, 80, 400, 152, 190, 100],
        ...                  "transcript_id":["t3", "t3", "t2", "t2", "t4", "t5", "t5", "t1"]})
        >>> p
          index  |    Chromosome    Strand      Start      End  transcript_id
          int64  |    object        object      int64    int64  object
        -------  ---  ------------  --------  -------  -------  ---------------
              0  |    chr1          +              40       60  t3
              1  |    chr1          +               1       11  t3
              2  |    chr1          -              10       25  t2
              3  |    chr1          -              70       80  t2
              4  |    chr2          +             300      400  t4
              5  |    chr11         +             140      152  t5
              6  |    chr11         +             160      190  t5
              7  |    chr1          +              90      100  t1
        PyRanges with 8 rows, 5 columns, and 1 index columns.
        Contains 3 chromosomes and 2 strands.

        >>> p.sort_ranges()
          index  |    Chromosome    Strand      Start      End  transcript_id
          int64  |    object        object      int64    int64  object
        -------  ---  ------------  --------  -------  -------  ---------------
              1  |    chr1          +               1       11  t3
              0  |    chr1          +              40       60  t3
              7  |    chr1          +              90      100  t1
              3  |    chr1          -              70       80  t2
              2  |    chr1          -              10       25  t2
              5  |    chr11         +             140      152  t5
              6  |    chr11         +             160      190  t5
              4  |    chr2          +             300      400  t4
        PyRanges with 8 rows, 5 columns, and 1 index columns.
        Contains 3 chromosomes and 2 strands.

        Do not sort negative strand intervals in descending order:
        >>> p.sort_ranges(use_strand=False)
          index  |    Chromosome    Strand      Start      End  transcript_id
          int64  |    object        object      int64    int64  object
        -------  ---  ------------  --------  -------  -------  ---------------
              1  |    chr1          +               1       11  t3
              0  |    chr1          +              40       60  t3
              7  |    chr1          +              90      100  t1
              2  |    chr1          -              10       25  t2
              3  |    chr1          -              70       80  t2
              5  |    chr11         +             140      152  t5
              6  |    chr11         +             160      190  t5
              4  |    chr2          +             300      400  t4
        PyRanges with 8 rows, 5 columns, and 1 index columns.
        Contains 3 chromosomes and 2 strands.

        Sort chromosomes in natural order:
        >>> p.sort_ranges(natsorting=True)
          index  |    Chromosome    Strand      Start      End  transcript_id
          int64  |    object        object      int64    int64  object
        -------  ---  ------------  --------  -------  -------  ---------------
              1  |    chr1          +               1       11  t3
              0  |    chr1          +              40       60  t3
              7  |    chr1          +              90      100  t1
              3  |    chr1          -              70       80  t2
              2  |    chr1          -              10       25  t2
              4  |    chr2          +             300      400  t4
              5  |    chr11         +             140      152  t5
              6  |    chr11         +             160      190  t5
        PyRanges with 8 rows, 5 columns, and 1 index columns.
        Contains 3 chromosomes and 2 strands.

        Sort by 'transcript_id' before than by columns Start and End (but after Chromosome and Strand):
        >>> p.sort_ranges(by='transcript_id')
          index  |    Chromosome    Strand      Start      End  transcript_id
          int64  |    object        object      int64    int64  object
        -------  ---  ------------  --------  -------  -------  ---------------
              7  |    chr1          +              90      100  t1
              1  |    chr1          +               1       11  t3
              0  |    chr1          +              40       60  t3
              3  |    chr1          -              70       80  t2
              2  |    chr1          -              10       25  t2
              5  |    chr11         +             140      152  t5
              6  |    chr11         +             160      190  t5
              4  |    chr2          +             300      400  t4
        PyRanges with 8 rows, 5 columns, and 1 index columns.
        Contains 3 chromosomes and 2 strands.

        Sort by 'transcript_id' before than by columns Strand, Start and End:
        >>> p.sort_ranges(by=['transcript_id', 'Strand'])
          index  |    Chromosome    Strand      Start      End  transcript_id
          int64  |    object        object      int64    int64  object
        -------  ---  ------------  --------  -------  -------  ---------------
              7  |    chr1          +              90      100  t1
              3  |    chr1          -              70       80  t2
              2  |    chr1          -              10       25  t2
              1  |    chr1          +               1       11  t3
              0  |    chr1          +              40       60  t3
              5  |    chr11         +             140      152  t5
              6  |    chr11         +             160      190  t5
              4  |    chr2          +             300      400  t4
        PyRanges with 8 rows, 5 columns, and 1 index columns.
        Contains 3 chromosomes and 2 strands.

        Same as before, but 'transcript_id' is sorted in descending order:
        >>> p.sort_ranges(by=['-transcript_id', 'Strand'])
          index  |    Chromosome    Strand      Start      End  transcript_id
          int64  |    object        object      int64    int64  object
        -------  ---  ------------  --------  -------  -------  ---------------
              1  |    chr1          +               1       11  t3
              0  |    chr1          +              40       60  t3
              3  |    chr1          -              70       80  t2
              2  |    chr1          -              10       25  t2
              7  |    chr1          +              90      100  t1
              5  |    chr11         +             140      152  t5
              6  |    chr11         +             160      190  t5
              4  |    chr2          +             300      400  t4
        PyRanges with 8 rows, 5 columns, and 1 index columns.
        Contains 3 chromosomes and 2 strands.

        """
        by = [] if by is None else [by] if isinstance(by, str) else list(by)

        use_strand = validate_and_convert_strand(self, use_strand)

        cols_to_sort_for = (
            ([CHROM_COL] if CHROM_COL not in by else [])
            + ([STRAND_COL] if STRAND_COL not in by and STRAND_COL in self.columns else [])
            + by
            + ([START_COL] if START_COL not in by else [])
            + ([END_COL] if END_COL not in by else [])
        )

        # If a column is prepended with '-', it will be sorted in descending order
        ascending = [not col.startswith("-") for col in cols_to_sort_for]
        if reverse:
            ascending = [not asc for asc in ascending]
        cols_to_sort_for = [col.lstrip("-") for col in cols_to_sort_for]

        z = self.copy()
        if natsorting:
            natsort_fn = natsort.natsort_keygen()
            z = z.assign(**{TEMP_NAME_COL: natsort_fn(self[CHROM_COL])})
            cols_to_sort_for = [c if c != CHROM_COL else TEMP_NAME_COL for c in cols_to_sort_for]

        if not use_strand:
            z = z.sort_values(cols_to_sort_for, ascending=ascending)
        else:
            mask = z["Strand"] == "-"
            initial_starts = z.loc[mask, "Start"].copy()
            initial_ends = z.loc[mask, "End"].copy()

            # Swapping Start and End for negative strand intervals, and multiplying by -1 to sort in descending order
            z.loc[mask, "Start"], z.loc[mask, "End"] = (
                z.loc[mask, "End"].to_numpy() * -1,
                z.loc[mask, "Start"].to_numpy() * -1,
            )
            z = z.sort_values(cols_to_sort_for, ascending=ascending)

            # Swapping back
            z.loc[mask, "Start"], z.loc[mask, "End"] = initial_starts, initial_ends

        return mypy_ensure_pyranges(z.drop(TEMP_NAME_COL, axis=1) if natsorting else z)

    def sort_by_5_prime_ascending_and_3_prime_descending(
        self,
        *,
        reverse: bool = False,
    ) -> "PyRanges":
        """Sort by 5' end ascending and 3' end descending.

        Parameters
        ----------
        reverse : bool, default False
            Whether to reverse the sort order.

        Returns
        -------
        PyRanges

            Sorted PyRanges

        Examples
        --------
        >>> p = pr.PyRanges({"Chromosome": [1, 1, 1, 1, 2, 1, 1],
        ...                  "Strand": ["+", "+", "-", "-", "+", "+", "+"],
        ...                  "Start": [40, 1, 10, 70, 300, 140, 160],
        ...                  "End": [60, 11, 25, 80, 400, 152, 190],
        ...                  "transcript_id":["t3", "t3", "t2", "t2", "t4", "t1", "t1"]})
        >>> p
          index  |      Chromosome  Strand      Start      End  transcript_id
          int64  |           int64  object      int64    int64  object
        -------  ---  ------------  --------  -------  -------  ---------------
              0  |               1  +              40       60  t3
              1  |               1  +               1       11  t3
              2  |               1  -              10       25  t2
              3  |               1  -              70       80  t2
              4  |               2  +             300      400  t4
              5  |               1  +             140      152  t1
              6  |               1  +             160      190  t1
        PyRanges with 7 rows, 5 columns, and 1 index columns.
        Contains 2 chromosomes and 2 strands.

        >>> p.sort_by_5_prime_ascending_and_3_prime_descending()
          index  |      Chromosome  Strand      Start      End  transcript_id
          int64  |           int64  object      int64    int64  object
        -------  ---  ------------  --------  -------  -------  ---------------
              1  |               1  +               1       11  t3
              0  |               1  +              40       60  t3
              5  |               1  +             140      152  t1
              6  |               1  +             160      190  t1
              3  |               1  -              70       80  t2
              2  |               1  -              10       25  t2
              4  |               2  +             300      400  t4
        PyRanges with 7 rows, 5 columns, and 1 index columns.
        Contains 2 chromosomes and 2 strands.

        """

        def _sort_by_5_prime_ascending_and_3_prime_descending(df: "pr.PyRanges", **_) -> pd.DataFrame:
            positive_by = RANGE_COLS
            negative_by = RANGE_COLS[::-1]
            return pd.concat(
                [
                    df[df.Strand == "+"].sort_values(by=positive_by, ascending=not reverse),
                    df[df.Strand == "-"].sort_values(by=negative_by, ascending=reverse),
                ],
            )

        return self.apply_single(
            _sort_by_5_prime_ascending_and_3_prime_descending,
            by=None,
            preserve_index=True,
            use_strand=True,
        )

    def spliced_subsequence(
        self,
        start: int = 0,
        end: int | None = None,
        transcript_id: VALID_BY_TYPES = None,
        use_strand: VALID_USE_STRAND_TYPE = "auto",
        **_,
    ) -> "PyRanges":
        """Get subsequences of the intervals, using coordinates mapping to spliced transcripts (without introns).

        The returned intervals are subregions of self, cut according to specifications.
        Start and end are relative to the 5' end: 0 means the leftmost nucleotide for + strand
        intervals, while it means the rightmost one for - strand.
        This method also allows to manipulate groups of intervals (e.g. exons belonging to same transcripts)
        through the 'by' argument. When using it, start and end refer to the spliced transcript coordinates,
        meaning that introns are ignored in the count.

        Parameters
        ----------
        start : int
            Start of subregion, 0-based and included, counting from the 5' end.
            Use a negative int to count from the 3'  (e.g. -1 is the last nucleotide)

        end : int, default None
            End of subregion, 0-based and excluded, counting from the 5' end.
            Use a negative int to count from the 3'  (e.g. -1 is the last nucleotide)
            If None, the existing 3' end is returned.

        transcript_id : list of str, default None
            intervals are grouped by this/these ID column(s) beforehand, e.g. exons belonging to same transcripts


        use_strand : bool, default None, i.e. auto
            Whether strand is considered when interpreting the start and end arguments of this function.
            If True, counting is from the 5' end, which is the leftmost coordinate for + strand and the rightmost for - strand.
            If False, all intervals are processed like they reside on the + strand.
            If None (default), strand is considered if the PyRanges is stranded.

        Returns
        -------
        PyRanges
            Subregion of self, subsequenced as specified by arguments

        Note
        ----
        If the request goes out of bounds (e.g. requesting 100 nts for a 90nt region), only the existing portion is returned

        See Also
        --------
        subsequence : analogous to this method, but input coordinates refer to the unspliced transcript

        Examples
        --------
        >>> p  = pr.PyRanges({"Chromosome": [1, 1, 2, 2, 3],
        ...                   "Strand": ["+", "+", "-", "-", "+"],
        ...                   "Start": [1, 40, 10, 70, 140],
        ...                   "End": [11, 60, 25, 80, 152],
        ...                   "transcript_id":["t1", "t1", "t2", "t2", "t3"] })
        >>> p
          index  |      Chromosome  Strand      Start      End  transcript_id
          int64  |           int64  object      int64    int64  object
        -------  ---  ------------  --------  -------  -------  ---------------
              0  |               1  +               1       11  t1
              1  |               1  +              40       60  t1
              2  |               2  -              10       25  t2
              3  |               2  -              70       80  t2
              4  |               3  +             140      152  t3
        PyRanges with 5 rows, 5 columns, and 1 index columns.
        Contains 3 chromosomes and 2 strands.

        # Get the first 15 nucleotides of *each spliced transcript*, grouping exons by transcript_id:
        >>> p.spliced_subsequence(0, 15, transcript_id='transcript_id')
          index  |      Chromosome  Strand      Start      End  transcript_id
          int64  |           int64  object      int64    int64  object
        -------  ---  ------------  --------  -------  -------  ---------------
              0  |               1  +               1       11  t1
              1  |               1  +              40       45  t1
              2  |               2  -              20       25  t2
              3  |               2  -              70       80  t2
              4  |               3  +             140      152  t3
        PyRanges with 5 rows, 5 columns, and 1 index columns.
        Contains 3 chromosomes and 2 strands.

        # Get the last 20 nucleotides of each spliced transcript:
        >>> p.spliced_subsequence(-20, transcript_id='transcript_id')
          index  |      Chromosome  Strand      Start      End  transcript_id
          int64  |           int64  object      int64    int64  object
        -------  ---  ------------  --------  -------  -------  ---------------
              1  |               1  +              40       60  t1
              2  |               2  -              10       25  t2
              3  |               2  -              70       75  t2
              4  |               3  +             140      152  t3
        PyRanges with 4 rows, 5 columns, and 1 index columns.
        Contains 3 chromosomes and 2 strands.

        # Get region from 25 to 60 of each spliced transcript, or their existing subportion:
        >>> p.spliced_subsequence(25, 60, transcript_id='transcript_id')
          index  |      Chromosome  Strand      Start      End  transcript_id
          int64  |           int64  object      int64    int64  object
        -------  ---  ------------  --------  -------  -------  ---------------
              1  |               1  +              55       60  t1
        PyRanges with 1 rows, 5 columns, and 1 index columns.
        Contains 1 chromosomes and 1 strands.

        # Get region of each spliced transcript which excludes their first and last 3 nucleotides:
        >>> p.spliced_subsequence(3, -3, transcript_id='transcript_id')
          index  |      Chromosome  Strand      Start      End  transcript_id
          int64  |           int64  object      int64    int64  object
        -------  ---  ------------  --------  -------  -------  ---------------
              0  |               1  +               4       11  t1
              1  |               1  +              40       57  t1
              2  |               2  -              13       25  t2
              3  |               2  -              70       77  t2
              4  |               3  +             143      149  t3
        PyRanges with 5 rows, 5 columns, and 1 index columns.
        Contains 3 chromosomes and 2 strands.

        """
        if transcript_id is None:
            # in this case, the results of spliced_subsequence and subsequence are identical,
            # so we can optimize just one of them methods
            return self.subsequence(start=start, end=end, use_strand=use_strand)

        from pyranges.methods.spliced_subsequence import _spliced_subseq

        if use_strand and not self.strand_values_valid:
            msg = "spliced_subsequence: you can use strand=True only for stranded PyRanges!"
            raise ValueError(msg)

        use_strand = validate_and_convert_strand(self, use_strand)
        sorted_p = self.sort_by_5_prime_ascending_and_3_prime_descending() if use_strand else self.sort_by_position()

        result = sorted_p.apply_single(
            _spliced_subseq,
            by=transcript_id,
            use_strand=use_strand,
            start=start,
            end=end,
            preserve_index=True,
        )

        # reordering as the original one
        common_index = self.index.intersection(result.index)
        result = result.reindex(common_index)

        return mypy_ensure_pyranges(result)

    def split(
        self,
        use_strand: VALID_USE_STRAND_TYPE = "auto",
        by: VALID_BY_TYPES = None,
        *,
        between: bool = False,
    ) -> "PyRanges":
        """Split into non-overlapping intervals.

        Parameters
        ----------
        use_strand : bool, default "auto", i.e. auto
            Whether to ignore strand information if PyRanges is stranded.

        between : bool, default False
            Include lengths between intervals.

        by : str or list of str, default None
            Only intervals with an equal value in column(s) `by` are considered overlapping, and are thus split.


        Returns
        -------
        PyRanges

            PyRanges with intervals split at overlap points.

        See Also
        --------
        pyranges.multioverlap : find overlaps with multiple PyRanges

        Examples
        --------
        >>> d = {'Chromosome': ['chr1', 'chr1', 'chr1', 'chr1'], 'Start': [3, 5, 5, 11],
        ...       'End': [6, 9, 7, 12], 'Strand': ['+', '+', '-', '-']}
        >>> gr = pr.PyRanges(d)
        >>> gr
          index  |    Chromosome      Start      End  Strand
          int64  |    object          int64    int64  object
        -------  ---  ------------  -------  -------  --------
              0  |    chr1                3        6  +
              1  |    chr1                5        9  +
              2  |    chr1                5        7  -
              3  |    chr1               11       12  -
        PyRanges with 4 rows, 4 columns, and 1 index columns.
        Contains 1 chromosomes and 2 strands.

        >>> gr.split()
          index  |    Chromosome      Start      End  Strand
          int64  |    object          int64    int64  object
        -------  ---  ------------  -------  -------  --------
              0  |    chr1                3        5  +
              1  |    chr1                5        6  +
              2  |    chr1                6        9  +
              3  |    chr1                5        7  -
              5  |    chr1               11       12  -
        PyRanges with 5 rows, 4 columns, and 1 index columns.
        Contains 1 chromosomes and 2 strands.

        >>> gr.split(between=True)
          index  |    Chromosome      Start      End  Strand
          int64  |    object          int64    int64  object
        -------  ---  ------------  -------  -------  --------
              0  |    chr1                3        5  +
              1  |    chr1                5        6  +
              2  |    chr1                6        9  +
              3  |    chr1                5        7  -
              4  |    chr1                7       11  -
              5  |    chr1               11       12  -
        PyRanges with 6 rows, 4 columns, and 1 index columns.
        Contains 1 chromosomes and 2 strands.

        >>> gr.split(use_strand=False)
          index  |    Chromosome      Start      End
          int64  |    object          int64    int64
        -------  ---  ------------  -------  -------
              0  |    chr1                3        5
              1  |    chr1                5        6
              2  |    chr1                6        7
              3  |    chr1                7        9
              5  |    chr1               11       12
        PyRanges with 5 rows, 3 columns, and 1 index columns.
        Contains 1 chromosomes.

        >>> gr.split(use_strand=False, between=True)
          index  |    Chromosome      Start      End
          int64  |    object          int64    int64
        -------  ---  ------------  -------  -------
              0  |    chr1                3        5
              1  |    chr1                5        6
              2  |    chr1                6        7
              3  |    chr1                7        9
              4  |    chr1                9       11
              5  |    chr1               11       12
        PyRanges with 6 rows, 3 columns, and 1 index columns.
        Contains 1 chromosomes.

        >>> gr['ID'] = ['a', 'b', 'a', 'c']
        >>> gr
          index  |    Chromosome      Start      End  Strand    ID
          int64  |    object          int64    int64  object    object
        -------  ---  ------------  -------  -------  --------  --------
              0  |    chr1                3        6  +         a
              1  |    chr1                5        9  +         b
              2  |    chr1                5        7  -         a
              3  |    chr1               11       12  -         c
        PyRanges with 4 rows, 5 columns, and 1 index columns.
        Contains 1 chromosomes and 2 strands.

        >>> gr.split(use_strand=False, by='ID')
          index  |    Chromosome      Start      End
          int64  |    object          int64    int64
        -------  ---  ------------  -------  -------
              0  |    chr1                3        5
              1  |    chr1                5        6
              2  |    chr1                6        7
              3  |    chr1                5        9
              4  |    chr1               11       12
        PyRanges with 5 rows, 3 columns, and 1 index columns.
        Contains 1 chromosomes.

        """
        from pyranges.methods.split import _split

        strand = validate_and_convert_strand(self, use_strand=use_strand)
        df = self.apply_single(
            _split,
            by=by,
            preserve_index=False,
            use_strand=strand,
        )
        if not between:
            df = df.overlap(
                self,
                how=OVERLAP_FIRST,
                strand_behavior=strand_behavior_from_strand_and_validate(self, strand),
            )

        return df

    @property
    def strand_values_valid(self) -> bool:
        """Whether PyRanges has (valid) strand info.

        Note:
        ----
        A PyRanges can have invalid values in the Strand-column. It is not considered stranded.

        See Also:
        --------
        PyRanges.strands : return the strands
        PyRanges.has_strand_column : whether a Strand column is present

        Examples:
        --------
        >>> d =  {'Chromosome': ['chr1', 'chr1'], 'Start': [1, 6],
        ...       'End': [5, 8], 'Strand': ['+', '.']}
        >>> gr = pr.PyRanges(d)
        >>> gr
          index  |    Chromosome      Start      End  Strand
          int64  |    object          int64    int64  object
        -------  ---  ------------  -------  -------  --------
              0  |    chr1                1        5  +
              1  |    chr1                6        8  .
        PyRanges with 2 rows, 4 columns, and 1 index columns.
        Contains 1 chromosomes and 2 strands (including non-genomic strands: .).
        >>> gr.strand_values_valid  # invalid strand value: '.'
        False

        >>> "Strand" in gr.columns
        True

        """
        if STRAND_COL not in self.columns and len(self) > 0:
            return False
        return bool(self[STRAND_COL].isin(VALID_GENOMIC_STRAND_INFO).all())

    def subsequence(
        self,
        start: int = 0,
        end: int | None = None,
        transcript_id: VALID_BY_TYPES = None,
        use_strand: VALID_USE_STRAND_TYPE = "auto",
        **_,
    ) -> "PyRanges":
        """Get subsequences of the intervals.

        The returned intervals are subregions of self, cut according to specifications.
        Start and end are relative to the 5' end: 0 means the leftmost nucleotide for + strand
        intervals, while it means the rightmost one for - strand.
        This method also allows to manipulate groups of intervals (e.g. exons belonging to same transcripts)
        through the 'by' argument. When using it, start and end refer to the unspliced transcript coordinates,
        meaning that introns are included in the count.

        Parameters
        ----------
        start : int
            Start of subregion, 0-based and included, counting from the 5' end.
            Use a negative int to count from the 3'  (e.g. -1 is the last nucleotide)

        end : int, default None
            End of subregion, 0-based and excluded, counting from the 5' end.
            Use a negative int to count from the 3'  (e.g. -1 is the last nucleotide)

            If None, the existing 3' end is returned.

        transcript_id : list of str, default None
            intervals are grouped by this/these ID column(s) beforehand, e.g. exons belonging to same transcripts

        use_strand : bool, default None, i.e. auto
            Whether strand is considered when interpreting the start and end arguments of this function.
            If True, counting is from the 5' end, which is the leftmost coordinate for + strand and the rightmost for - strand.
            If False, all intervals are processed like they reside on the + strand.
            If None (default), strand is considered if the PyRanges is stranded.

        Returns
        -------
        PyRanges
            Subregion of self, subsequenced as specified by arguments

        Note
        ----
        If the request goes out of bounds (e.g. requesting 100 nts for a 90nt region), only the existing portion is returned

        See Also
        --------
        spliced_subsequence : analogous to this method, but intronic regions are not counted, so that input coordinates refer to the spliced transcript


        Examples
        --------
        >>> p  = pr.PyRanges({"Chromosome": [1, 1, 2, 2, 3],
        ...                   "Strand": ["+", "+", "-", "-", "+"],
        ...                   "Start": [1, 40, 2, 30, 140],
        ...                   "End": [20, 60, 13, 45, 155],
        ...                   "transcript_id":["t1", "t1", "t2", "t2", "t3"] })
        >>> p
          index  |      Chromosome  Strand      Start      End  transcript_id
          int64  |           int64  object      int64    int64  object
        -------  ---  ------------  --------  -------  -------  ---------------
              0  |               1  +               1       20  t1
              1  |               1  +              40       60  t1
              2  |               2  -               2       13  t2
              3  |               2  -              30       45  t2
              4  |               3  +             140      155  t3
        PyRanges with 5 rows, 5 columns, and 1 index columns.
        Contains 3 chromosomes and 2 strands.

        # Get the first 10 nucleotides (at the 5') of *each interval* (each line of the dataframe):
        >>> p.subsequence(0, 10)
          index  |      Chromosome  Strand      Start      End  transcript_id
          int64  |           int64  object      int64    int64  object
        -------  ---  ------------  --------  -------  -------  ---------------
              0  |               1  +               1       11  t1
              1  |               1  +              40       50  t1
              2  |               2  -               2       12  t2
              3  |               2  -              30       40  t2
              4  |               3  +             140      150  t3
        PyRanges with 5 rows, 5 columns, and 1 index columns.
        Contains 3 chromosomes and 2 strands.

        # Get the first 10 nucleotides of *each transcript*, grouping exons by transcript_id:
        >>> p.subsequence(0, 10, transcript_id='transcript_id')
          index  |      Chromosome  Strand      Start      End  transcript_id
          int64  |           int64  object      int64    int64  object
        -------  ---  ------------  --------  -------  -------  ---------------
              0  |               1  +               1       11  t1
              2  |               2  -               2       12  t2
              4  |               3  +             140      150  t3
        PyRanges with 3 rows, 5 columns, and 1 index columns.
        Contains 3 chromosomes and 2 strands.

        # Get the last 20 nucleotides of each transcript:
        >>> p.subsequence(-20, transcript_id='transcript_id')
          index  |      Chromosome  Strand      Start      End  transcript_id
          int64  |           int64  object      int64    int64  object
        -------  ---  ------------  --------  -------  -------  ---------------
              1  |               1  +              40       60  t1
              3  |               2  -              30       45  t2
              4  |               3  +             140      155  t3
        PyRanges with 3 rows, 5 columns, and 1 index columns.
        Contains 3 chromosomes and 2 strands.

        # Get region from 30 to 330 of each transcript, or their existing subportion:
        >>> p.subsequence(30, 300, transcript_id='transcript_id')
          index  |      Chromosome  Strand      Start      End  transcript_id
          int64  |           int64  object      int64    int64  object
        -------  ---  ------------  --------  -------  -------  ---------------
              1  |               1  +              40       60  t1
              3  |               2  -              32       45  t2
        PyRanges with 2 rows, 5 columns, and 1 index columns.
        Contains 2 chromosomes and 2 strands.

        """
        from pyranges.methods.subsequence import _subseq

        result = self.apply_single(
            _subseq,
            by=transcript_id,
            use_strand=use_strand,
            start=start,
            end=end,
            preserve_index=True,
        )

        return mypy_ensure_pyranges(result)

    def subtract_intervals(
        self,
        other: "pr.PyRanges",
        strand_behavior: VALID_STRAND_BEHAVIOR_TYPE = "auto",
        by: VALID_BY_TYPES = None,
    ) -> "pr.PyRanges":
        """Subtract intervals, i.e. return non-overlapping subintervals.

        Identify intervals in other that overlap with intervals in self; return self with the overlapping parts removed.

        Parameters
        ----------
        other:
            PyRanges to subtract.

        strand_behavior: "auto", "same", "opposite", "ignore"
            How to handle strand information. "auto" means use "same" if both PyRanges are stranded,
            otherwise ignore the strand information. "same" means only subtract intervals on the same strand.
            "opposite" means only subtract intervals on the opposite strand. "ignore" means ignore strand

        by : str or list of str, default None
            Only intervals with an equal value in column(s) `by` are considered overlapping, and thus may be subtracted.

        See Also
        --------
        pyranges.PyRanges.overlap : use with invert=True to return all intervals without overlap

        Examples
        --------
        >>> gr = pr.PyRanges({"Chromosome": ["chr1"] * 3, "Start": [1, 4, 10],
        ...                    "End": [3, 9, 11], "ID": ["a", "b", "c"]})
        >>> gr2 = pr.PyRanges({"Chromosome": ["chr1"] * 3, "Start": [2, 2, 9], "End": [3, 9, 10]})
        >>> gr
          index  |    Chromosome      Start      End  ID
          int64  |    object          int64    int64  object
        -------  ---  ------------  -------  -------  --------
              0  |    chr1                1        3  a
              1  |    chr1                4        9  b
              2  |    chr1               10       11  c
        PyRanges with 3 rows, 4 columns, and 1 index columns.
        Contains 1 chromosomes.

        >>> gr2
          index  |    Chromosome      Start      End
          int64  |    object          int64    int64
        -------  ---  ------------  -------  -------
              0  |    chr1                2        3
              1  |    chr1                2        9
              2  |    chr1                9       10
        PyRanges with 3 rows, 3 columns, and 1 index columns.
        Contains 1 chromosomes.

        >>> gr.subtract_intervals(gr2)
          index  |    Chromosome      Start      End  ID
          int64  |    object          int64    int64  object
        -------  ---  ------------  -------  -------  --------
              0  |    chr1                1        2  a
              2  |    chr1               10       11  c
        PyRanges with 2 rows, 4 columns, and 1 index columns.
        Contains 1 chromosomes.

        >>> gr['tag'] = ['x', 'y', 'z']
        >>> gr2['tag'] = ['x', 'w', 'z']
        >>> gr
          index  |    Chromosome      Start      End  ID        tag
          int64  |    object          int64    int64  object    object
        -------  ---  ------------  -------  -------  --------  --------
              0  |    chr1                1        3  a         x
              1  |    chr1                4        9  b         y
              2  |    chr1               10       11  c         z
        PyRanges with 3 rows, 5 columns, and 1 index columns.
        Contains 1 chromosomes.

        >>> gr2
          index  |    Chromosome      Start      End  tag
          int64  |    object          int64    int64  object
        -------  ---  ------------  -------  -------  --------
              0  |    chr1                2        3  x
              1  |    chr1                2        9  w
              2  |    chr1                9       10  z
        PyRanges with 3 rows, 4 columns, and 1 index columns.
        Contains 1 chromosomes.

        >>> gr.subtract_intervals(gr2, by="tag")
          index  |    Chromosome      Start      End  ID        tag
          int64  |    object          int64    int64  object    object
        -------  ---  ------------  -------  -------  --------  --------
              0  |    chr1                1        2  a         x
              1  |    chr1                4        9  b         y
              2  |    chr1               10       11  c         z
        PyRanges with 3 rows, 5 columns, and 1 index columns.
        Contains 1 chromosomes.

        """
        from pyranges.methods.subtraction import _subtraction

        strand = other.strand_values_valid if strand_behavior == STRAND_BEHAVIOR_AUTO else strand_behavior != "ignore"

        other_clusters = other.merge_overlaps(use_strand=strand, by=by)

        _by = group_keys_from_strand_behavior(self, other_clusters, strand_behavior=strand_behavior, by=by)

        gr = self.count_overlaps(other_clusters, strand_behavior=strand_behavior, overlap_col=TEMP_NUM_COL, by=_by)

        result = gr.apply_pair(
            other_clusters,
            strand_behavior=strand_behavior,
            function=_subtraction,
            by=_by,
            skip_if_empty=False,
        )

        return result.drop_and_return(TEMP_NUM_COL, axis=1)

    def summary(
        self,
        *,
        return_df: bool = False,
    ) -> pd.DataFrame | None:
        """Return info.

        Count refers to the number of intervals, the rest to the lengths.

        The column "pyrange" describes the data as is. "coverage_forward" and "coverage_reverse"
        describe the data after strand-specific merging of overlapping intervals.
        "coverage_unstranded" describes the data after merging, without considering the strands.

        The row "count" is the number of intervals and "sum" is their total length. The rest describe the lengths of the
        intervals.

        Parameters
        ----------
        return_df : bool, default False
            Return df with summary.

        Returns
        -------
            None or pd.DataFrame with summary.


        Examples
        --------
        >>> gr = pr.example_data.ensembl_gtf.get_with_loc_columns(["Feature", "gene_id"])
        >>> gr
        index    |    Chromosome    Start    End      Strand      Feature     gene_id
        int64    |    category      int64    int64    category    category    object
        -------  ---  ------------  -------  -------  ----------  ----------  ---------------
        0        |    1             11868    14409    +           gene        ENSG00000223972
        1        |    1             11868    14409    +           transcript  ENSG00000223972
        2        |    1             11868    12227    +           exon        ENSG00000223972
        3        |    1             12612    12721    +           exon        ENSG00000223972
        ...      |    ...           ...      ...      ...         ...         ...
        7        |    1             120724   133723   -           transcript  ENSG00000238009
        8        |    1             133373   133723   -           exon        ENSG00000238009
        9        |    1             129054   129223   -           exon        ENSG00000238009
        10       |    1             120873   120932   -           exon        ENSG00000238009
        PyRanges with 11 rows, 6 columns, and 1 index columns.
        Contains 1 chromosomes and 2 strands.

        >>> gr.summary()
                 pyrange    coverage_forward    coverage_reverse    coverage_unstranded
        -----  ---------  ------------------  ------------------  ---------------------
        count      11                      1                3                      4
        mean     1893.27                2541             4503                   4012.5
        std      3799.24                 nan             7359.28                6088.38
        min        59                   2541              105                    105
        25%       139                   2541              255                    330
        50%       359                   2541              405                   1473
        75%      1865                   2541             6702                   5155.5
        max     12999                   2541            12999                  12999
        sum     20826                   2541            13509                  16050

        >>> gr.summary(return_df=True)
                    pyrange  coverage_forward  coverage_reverse  coverage_unstranded
        count     11.000000               1.0          3.000000             4.000000
        mean    1893.272727            2541.0       4503.000000          4012.500000
        std     3799.238610               NaN       7359.280671          6088.379834
        min       59.000000            2541.0        105.000000           105.000000
        25%      139.000000            2541.0        255.000000           330.000000
        50%      359.000000            2541.0        405.000000          1473.000000
        75%     1865.000000            2541.0       6702.000000          5155.500000
        max    12999.000000            2541.0      12999.000000         12999.000000
        sum    20826.000000            2541.0      13509.000000         16050.000000

        """
        from pyranges.methods.summary import _summary

        return _summary(self, return_df=return_df)

    def tile(
        self,
        tile_size: int,
        *,
        overlap_column: str | None = None,
    ) -> "PyRanges":
        """Return overlapping genomic tiles.

        The genome is divided into bookended tiles of length `tile_size`. One tile is returned for each
        interval that overlaps with it, including any metadata from the original intervals.

        Parameters
        ----------
        tile_size : int
            Length of the tiles.

        overlap_column
            Name of column to add with the overlap between each bookended tile.



        Returns
        -------
        PyRanges

            Tiled PyRanges.

        Warning
        -------
        The returned Pyranges may have index duplicates. Call .reset_index(drop=True) to fix it.



        See Also
        --------
        PyRanges.window : divide intervals into windows

        Examples
        --------
        >>> gr = pr.example_data.ensembl_gtf.get_with_loc_columns(["Feature", "gene_name"])
        >>> gr
        index    |    Chromosome    Start    End      Strand      Feature     gene_name
        int64    |    category      int64    int64    category    category    object
        -------  ---  ------------  -------  -------  ----------  ----------  -----------
        0        |    1             11868    14409    +           gene        DDX11L1
        1        |    1             11868    14409    +           transcript  DDX11L1
        2        |    1             11868    12227    +           exon        DDX11L1
        3        |    1             12612    12721    +           exon        DDX11L1
        ...      |    ...           ...      ...      ...         ...         ...
        7        |    1             120724   133723   -           transcript  AL627309.1
        8        |    1             133373   133723   -           exon        AL627309.1
        9        |    1             129054   129223   -           exon        AL627309.1
        10       |    1             120873   120932   -           exon        AL627309.1
        PyRanges with 11 rows, 6 columns, and 1 index columns.
        Contains 1 chromosomes and 2 strands.

        >>> gr.tile(200)
        index    |    Chromosome    Start    End      Strand      Feature     gene_name
        int64    |    category      int64    int64    category    category    object
        -------  ---  ------------  -------  -------  ----------  ----------  -----------
        0        |    1             11800    12000    +           gene        DDX11L1
        0        |    1             12000    12200    +           gene        DDX11L1
        0        |    1             12200    12400    +           gene        DDX11L1
        0        |    1             12400    12600    +           gene        DDX11L1
        ...      |    ...           ...      ...      ...         ...         ...
        8        |    1             133600   133800   -           exon        AL627309.1
        9        |    1             129000   129200   -           exon        AL627309.1
        9        |    1             129200   129400   -           exon        AL627309.1
        10       |    1             120800   121000   -           exon        AL627309.1
        PyRanges with 116 rows, 6 columns, and 1 index columns (with 105 index duplicates).
        Contains 1 chromosomes and 2 strands.

        >>> gr.tile(100, overlap_column="TileOverlap")
        index    |    Chromosome    Start    End      Strand      Feature     gene_name    TileOverlap
        int64    |    category      int64    int64    category    category    object       int64
        -------  ---  ------------  -------  -------  ----------  ----------  -----------  -------------
        0        |    1             11800    11900    +           gene        DDX11L1      32
        0        |    1             11900    12000    +           gene        DDX11L1      100
        0        |    1             12000    12100    +           gene        DDX11L1      100
        0        |    1             12100    12200    +           gene        DDX11L1      100
        ...      |    ...           ...      ...      ...         ...         ...          ...
        9        |    1             129100   129200   -           exon        AL627309.1   100
        9        |    1             129200   129300   -           exon        AL627309.1   23
        10       |    1             120800   120900   -           exon        AL627309.1   27
        10       |    1             120900   121000   -           exon        AL627309.1   32
        PyRanges with 223 rows, 7 columns, and 1 index columns (with 212 index duplicates).
        Contains 1 chromosomes and 2 strands.

        >>> gr.tile(100, overlap_column="TileOverlap").reset_index(drop=True)
        index    |    Chromosome    Start    End      Strand      Feature     gene_name    TileOverlap
        int64    |    category      int64    int64    category    category    object       int64
        -------  ---  ------------  -------  -------  ----------  ----------  -----------  -------------
        0        |    1             11800    11900    +           gene        DDX11L1      32
        1        |    1             11900    12000    +           gene        DDX11L1      100
        2        |    1             12000    12100    +           gene        DDX11L1      100
        3        |    1             12100    12200    +           gene        DDX11L1      100
        ...      |    ...           ...      ...      ...         ...         ...          ...
        219      |    1             129100   129200   -           exon        AL627309.1   100
        220      |    1             129200   129300   -           exon        AL627309.1   23
        221      |    1             120800   120900   -           exon        AL627309.1   27
        222      |    1             120900   121000   -           exon        AL627309.1   32
        PyRanges with 223 rows, 7 columns, and 1 index columns.
        Contains 1 chromosomes and 2 strands.


        """
        from pyranges.methods.windows import _tiles

        kwargs = {
            "overlap_column": overlap_column,
            "tile_size": tile_size,
        }

        # every interval can be processed individually. This may be optimized in the future
        res = self.apply_single(_tiles, by=None, preserve_index=True, **kwargs)
        return mypy_ensure_pyranges(res)

    def three_end(
        self,
        transcript_id: str | list[str] | None = None,
    ) -> "PyRanges":
        """Return the 3'-end.

        The 3'-end is the start of intervals on the reverse strand and the end of intervals on the
        forward strand.

        Parameters
        ----------
        transcript_id : str or list of str, default: None
            Optional column name(s). If provided, the five prime end is calculated for each
            group of intervals.


        Returns
        -------
        PyRanges
            PyRanges with the three prime ends

        See Also
        --------
        PyRanges.five_end : return the five prime end
        PyRanges.subsequence : return subintervals specified in relative genome-based coordinates
        PyRanges.spliced_subsequence : return subintervals specified in relative mRNA-based coordinates

        Examples
        --------
        >>> gr = pr.PyRanges({'Chromosome': ['chr1', 'chr1', 'chr1'], 'Start': [3, 10, 5], 'End': [9, 14, 7],
        ...                    'Strand': ["+", "+", "-"], 'Name': ['a', 'a', 'b']})
        >>> gr
          index  |    Chromosome      Start      End  Strand    Name
          int64  |    object          int64    int64  object    object
        -------  ---  ------------  -------  -------  --------  --------
              0  |    chr1                3        9  +         a
              1  |    chr1               10       14  +         a
              2  |    chr1                5        7  -         b
        PyRanges with 3 rows, 5 columns, and 1 index columns.
        Contains 1 chromosomes and 2 strands.

        >>> gr.three_end()
          index  |    Chromosome      Start      End  Strand    Name
          int64  |    object          int64    int64  object    object
        -------  ---  ------------  -------  -------  --------  --------
              0  |    chr1                8        9  +         a
              1  |    chr1               13       14  +         a
              2  |    chr1                5        6  -         b
        PyRanges with 3 rows, 5 columns, and 1 index columns.
        Contains 1 chromosomes and 2 strands.

        >>> gr.three_end(transcript_id='Name')
          index  |    Chromosome      Start      End  Strand    Name
          int64  |    object          int64    int64  object    object
        -------  ---  ------------  -------  -------  --------  --------
              1  |    chr1               13       14  +         a
              2  |    chr1                6        7  -         b
        PyRanges with 2 rows, 5 columns, and 1 index columns.
        Contains 1 chromosomes and 2 strands.

        """
        if not (self.has_strand_column and self.strand_values_valid):
            msg = f"Need PyRanges with valid strands ({VALID_GENOMIC_STRAND_INFO}) to find 3'."
            raise AssertionError(msg)
        return (
            mypy_ensure_pyranges(
                self.apply_single(function=_tes, by=None, use_strand=True),
            )
            if transcript_id is None
            else self.subsequence(transcript_id=transcript_id, start=-1)
        )

    def to_bed(
        self,
        path: str | None = None,
        compression: PANDAS_COMPRESSION_TYPE = None,
        *,
        keep: bool = True,
    ) -> str | None:
        r"""Write to bed.

        Parameters
        ----------
        path : str, default None
            Where to write. If None, returns string representation.

        keep : bool, default True
            Whether to keep all columns, not just Chromosome, Start, End,
            Name, Score, Strand when writing.

        compression : str, compression type to use, by default infer based on extension.
            See pandas.DataFree.to_csv for more info.

        Examples
        --------
        >>> d =  {'Chromosome': ['chr1', 'chr1'], 'Start': [1, 6],
        ...       'End': [5, 8], 'Strand': ['+', '-'], "Gene": [1, 2]}
        >>> gr = pr.PyRanges(d)
        >>> gr
          index  |    Chromosome      Start      End  Strand       Gene
          int64  |    object          int64    int64  object      int64
        -------  ---  ------------  -------  -------  --------  -------
              0  |    chr1                1        5  +               1
              1  |    chr1                6        8  -               2
        PyRanges with 2 rows, 5 columns, and 1 index columns.
        Contains 1 chromosomes and 2 strands.

        >>> gr.to_bed()
        'chr1\t1\t5\t.\t.\t+\t1\nchr1\t6\t8\t.\t.\t-\t2\n'

        # File contents:
        chr1	1	5	.	.	+	1
        chr1	6	8	.	.	-	2

        Does not include noncanonical bed-column `Gene`:

        >>> gr.to_bed(keep=False)
        'chr1\t1\t5\t.\t.\t+\nchr1\t6\t8\t.\t.\t-\n'

        # File contents:
        chr1	1	5	.	.	+
        chr1	6	8	.	.	-

        >>> gr.to_bed("test.bed")

        >>> open("test.bed").readlines()
        ['chr1\t1\t5\t.\t.\t+\t1\n', 'chr1\t6\t8\t.\t.\t-\t2\n']

        """
        from pyranges.out import _to_bed

        return _to_bed(self, path, keep=keep, compression=compression)

    def to_bigwig(
        self: "pr.PyRanges",
        path: None = None,
        chromosome_sizes: pd.DataFrame | dict | None = None,
        value_col: str | None = None,
        *,
        divide: bool = False,
        rpm: bool = True,
        dryrun: bool = False,
        chain: bool = False,
    ) -> "PyRanges | None":
        """Write regular or value coverage to bigwig.

        Note
        ----

        To create one bigwig per strand, subset the PyRanges first.

        Parameters
        ----------
        path : str
            Where to write bigwig.

        chromosome_sizes : PyRanges or dict
            If dict: map of chromosome names to chromosome length.

        rpm : True
            Whether to normalize data by dividing by total number of intervals and multiplying by
            1e6.

        divide : bool, default False
            (Only useful with value_col) Divide value coverage by regular coverage and take log2.

        value_col : str, default None
            Name of column to compute coverage of.

        dryrun : bool, default False
            Return data that would be written without writing bigwigs.

        chain: bool, default False
            Return the bigwig data created

        Note
        ----

        Requires pybigwig to be installed.

        If you require more control over the normalization process, use pyranges.to_bigwig()

        See Also
        --------
        pyranges.to_bigwig : write pandas pd.DataFrame to bigwig.

        Examples
        --------
        >>> d =  {'Chromosome': ['chr1', 'chr1', 'chr1'], 'Start': [1, 4, 6],
        ...       'End': [7, 8, 10], 'Strand': ['+', '-', '-'],
        ...       'Value': [10, 20, 30]}
        >>> gr = pr.PyRanges(d)
        >>> gr
          index  |    Chromosome      Start      End  Strand      Value
          int64  |    object          int64    int64  object      int64
        -------  ---  ------------  -------  -------  --------  -------
              0  |    chr1                1        7  +              10
              1  |    chr1                4        8  -              20
              2  |    chr1                6       10  -              30
        PyRanges with 3 rows, 5 columns, and 1 index columns.
        Contains 1 chromosomes and 2 strands.

        >>> gr.to_bigwig(dryrun=True, rpm=False)
          index  |    Chromosome      Start      End      Score
          int64  |    category        int64    int64    float64
        -------  ---  ------------  -------  -------  ---------
              1  |    chr1                1        4          1
              2  |    chr1                4        6          2
              3  |    chr1                6        7          3
              4  |    chr1                7        8          2
              5  |    chr1                8       10          1
        PyRanges with 5 rows, 4 columns, and 1 index columns.
        Contains 1 chromosomes.

        >>> gr.to_bigwig(dryrun=True, rpm=False, value_col="Value")
          index  |    Chromosome      Start      End      Score
          int64  |    category        int64    int64    float64
        -------  ---  ------------  -------  -------  ---------
              1  |    chr1                1        4         10
              2  |    chr1                4        6         30
              3  |    chr1                6        7         60
              4  |    chr1                7        8         50
              5  |    chr1                8       10         30
        PyRanges with 5 rows, 4 columns, and 1 index columns.
        Contains 1 chromosomes.

        >>> gr.to_bigwig(dryrun=True, rpm=False, value_col="Value", divide=True)
          index  |    Chromosome      Start      End      Score
          int64  |    category        int64    int64    float64
        -------  ---  ------------  -------  -------  ---------
              0  |    chr1                0        1  nan
              1  |    chr1                1        4    3.32193
              2  |    chr1                4        6    3.90689
              3  |    chr1                6        7    4.32193
              4  |    chr1                7        8    4.64386
              5  |    chr1                8       10    4.90689
        PyRanges with 6 rows, 4 columns, and 1 index columns.
        Contains 1 chromosomes.

        """
        from pyranges.out import _to_bigwig

        _chromosome_sizes = pr.example_data.chromsizes if chromosome_sizes is None else chromosome_sizes

        result = _to_bigwig(
            self=self,
            path=path,
            chromosome_sizes=_chromosome_sizes,
            rpm=rpm,
            divide=divide,
            value_col=value_col,
            dryrun=dryrun,
        )

        if dryrun:
            return result

        if chain:
            return self
        return None

    def to_gff3(
        self,
        path: None = None,
        compression: PANDAS_COMPRESSION_TYPE = None,
    ) -> str | None:
        r"""Write to General Feature Format 3.

        The GFF format consists of a tab-separated file without header.
        GFF contains a fixed amount of columns, indicated below (names before ":").
        For each of these, PyRanges will use the corresponding column (names after ":").

        ``seqname: Chromosome
        source: Source
        type: Feature
        start: Start
        end: End
        score: Score
        strand: Strand
        phase: Frame
        attribute: autofilled``

        Columns which are not mapped to GFF columns are appended as a field
        in the attribute string (i.e. the last field).

        Parameters
        ----------
        path : str, default None, i.e. return string representation.
            Where to write file.

        compression : {'infer', 'gzip', 'bz2', 'zip', 'xz', None}, default "infer"
            Which compression to use. Uses file extension to infer by default.

        Notes
        -----
        Nonexisting columns will be added with a '.' to represent the missing values.

        See Also
        --------
        pyranges.read_gff3 : read GFF3 files
        pyranges.to_gtf : write to GTF format

        Examples
        --------
        >>> d = {"Chromosome": [1] * 3, "Start": [1, 3, 5], "End": [4, 6, 9], "Feature": ["gene", "exon", "exon"]}
        >>> gr = pr.PyRanges(d)
        >>> gr.to_gff3()
        '1\t.\tgene\t2\t4\t.\t.\t.\t\n1\t.\texon\t4\t6\t.\t.\t.\t\n1\t.\texon\t6\t9\t.\t.\t.\t\n'

        # How the file would look
        1	.	gene	2	4	.	.	.
        1	.	exon	4	6	.	.	.
        1	.	exon	6	9	.	.	.

        >>> gr["Gene"] = [1, 2, 3]
        >>> gr["function"] = ["a b", "c", "def"]
        >>> gr.to_gff3()
        '1\t.\tgene\t2\t4\t.\t.\t.\tGene=1;function=a b\n1\t.\texon\t4\t6\t.\t.\t.\tGene=2;function=c\n1\t.\texon\t6\t9\t.\t.\t.\tGene=3;function=def\n'

        # How the file would look
        1	.	gene	2	4	.	.	.	Gene=1;function=a b
        1	.	exon	4	6	.	.	.	Gene=2;function=c
        1	.	exon	6	9	.	.	.	Gene=3;function=def

        >>> gr["phase"] = [0, 2, 1]
        >>> gr["Feature"] = ['mRNA', 'CDS', 'CDS']
        >>> gr
          index  |      Chromosome    Start      End  Feature       Gene  function      phase
          int64  |           int64    int64    int64  object       int64  object        int64
        -------  ---  ------------  -------  -------  ---------  -------  ----------  -------
              0  |               1        1        4  mRNA             1  a b               0
              1  |               1        3        6  CDS              2  c                 2
              2  |               1        5        9  CDS              3  def               1
        PyRanges with 3 rows, 7 columns, and 1 index columns.
        Contains 1 chromosomes.

        >>> gr.to_gff3()
        '1\t.\tmRNA\t2\t4\t.\t.\t0\tGene=1;function=a b\n1\t.\tCDS\t4\t6\t.\t.\t2\tGene=2;function=c\n1\t.\tCDS\t6\t9\t.\t.\t1\tGene=3;function=def\n'

        # How the file would look
        1	.	mRNA	2	4	.	.	0	Gene=1;function=a b
        1	.	CDS	4	6	.	.	2	Gene=2;function=c
        1	.	CDS	6	9	.	.	1	Gene=3;function=def

        """
        from pyranges.out import _to_gff_like

        return _to_gff_like(self, path=path, out_format="gff3", compression=compression)

    def to_gtf(
        self,
        path: None = None,
        compression: PANDAS_COMPRESSION_TYPE = None,
    ) -> str | None:
        r"""Write to Gene Transfer Format.

        The GTF format consists of a tab-separated file without header.
        It contains a fixed amount of columns, indicated below (names before ":").
        For each of these, PyRanges will use the corresponding column (names after ":").

        ``seqname: Chromosome
        source: Source
        type: Feature
        start: Start
        end: End
        score: Score
        strand: Strand
        frame: Frame
        attribute: auto-filled``

        Columns which are not mapped to GTF columns are appended as a field
        in the attribute string (i.e. the last field).

        Parameters
        ----------
        path : str, default None, i.e. return string representation.
            Where to write file.

        compression : {'infer', 'gzip', 'bz2', 'zip', 'xz', None}, default "infer"
            Which compression to use. Uses file extension to infer by default.

        Notes
        -----
        Nonexisting columns will be added with a '.' to represent the missing values.

        See Also
        --------
        pyranges.read_gtf : read GTF files
        pyranges.to_gff3 : write to GFF3 format

        Examples
        --------
        >>> d = {"Chromosome": [1] * 3, "Start": [1, 3, 5], "End": [4, 6, 9], "Feature": ["gene", "exon", "exon"]}
        >>> gr = pr.PyRanges(d)
        >>> gr.to_gtf()  # the raw string output
        '1\t.\tgene\t2\t4\t.\t.\t.\t\n1\t.\texon\t4\t6\t.\t.\t.\t\n1\t.\texon\t6\t9\t.\t.\t.\t\n'

        # What the file contents look like:
        1	.	gene	2	4	.	.	.
        1	.	exon	4	6	.	.	.
        1	.	exon	6	9	.	.	.

        >>> gr.Feature = ["GENE", "EXON", "EXON"]
        >>> gr.to_gtf()  # the raw string output
        '1\t.\tGENE\t2\t4\t.\t.\t.\t\n1\t.\tEXON\t4\t6\t.\t.\t.\t\n1\t.\tEXON\t6\t9\t.\t.\t.\t\n'

        The file would look like:

            1	.	GENE	2	4	.	.	.
            1	.	EXON	4	6	.	.	.
            1	.	EXON	6	9	.	.	.

        """
        from pyranges.out import _to_gff_like

        return _to_gff_like(self, path=path, out_format="gtf", compression=compression)

    def to_rle(
        self,
        value_col: str | None = None,
        strand: VALID_USE_STRAND_TYPE = "auto",
        *,
        rpm: bool = False,
    ) -> "Rledict":
        """Return as Rledict.

        Create collection of Rles representing the coverage or other numerical value.

        Parameters
        ----------
        value_col : str, default None
            Numerical column to create Rledict from.

        strand : bool, default None, i.e. auto
            Whether to treat strands serparately.

        rpm : bool, default False
            Normalize by multiplying with `1e6/(number_intervals)`.

        Returns
        -------
        pyrle.Rledict

            Rle with coverage or other info from the PyRanges.

        Examples
        --------
        # >>> d = {'Chromosome': ['chr1', 'chr1', 'chr1'], 'Start': [3, 8, 5],
        # ...      'End': [6, 9, 7], 'Score': [0.1, 5, 3.14], 'Strand': ['+', '+', '-']}
        # >>> gr = pr.PyRanges(d)
        # >>> gr.to_rle()
        # chr1 +
        # --
        # +--------+-----+-----+-----+-----+
        # | Runs   | 3   | 3   | 2   | 1   |
        # |--------+-----+-----+-----+-----|
        # | Values | 0.0 | 1.0 | 0.0 | 1.0 |
        # +--------+-----+-----+-----+-----+
        # Rle of length 9 containing 4 elements (avg. length 2.25)
        # <BLANKLINE>
        # chr1 -
        # --
        # +--------+-----+-----+
        # | Runs   | 5   | 2   |
        # |--------+-----+-----|
        # | Values | 0.0 | 1.0 |
        # +--------+-----+-----+
        # Rle of length 7 containing 2 elements (avg. length 3.5)
        # RleDict object with 2 chromosomes/strand pairs.

        # >>> gr.to_rle(value_col="Score")
        # chr1 +
        # --
        # +--------+-----+-----+-----+-----+
        # | Runs   | 3   | 3   | 2   | 1   |
        # |--------+-----+-----+-----+-----|
        # | Values | 0.0 | 0.1 | 0.0 | 5.0 |
        # +--------+-----+-----+-----+-----+
        # Rle of length 9 containing 4 elements (avg. length 2.25)
        # <BLANKLINE>
        # chr1 -
        # --
        # +--------+-----+------+
        # | Runs   | 5   | 2    |
        # |--------+-----+------|
        # | Values | 0.0 | 3.14 |
        # +--------+-----+------+
        # Rle of length 7 containing 2 elements (avg. length 3.5)
        # RleDict object with 2 chromosomes/strand pairs.

        # >>> gr.to_rle(value_col="Score", strand=False)
        # chr1
        # +--------+-----+-----+------+------+-----+-----+
        # | Runs   | 3   | 2   | 1    | 1    | 1   | 1   |
        # |--------+-----+-----+------+------+-----+-----|
        # | Values | 0.0 | 0.1 | 3.24 | 3.14 | 0.0 | 5.0 |
        # +--------+-----+-----+------+------+-----+-----+
        # Rle of length 9 containing 6 elements (avg. length 1.5)
        # Unstranded Rledict object with 1 chromosome.

        # >>> gr.to_rle(rpm=True)
        # chr1 +
        # --
        # +--------+-----+-------------------+-----+-------------------+
        # | Runs   | 3   | 3                 | 2   | 1                 |
        # |--------+-----+-------------------+-----+-------------------|
        # | Values | 0.0 | 333333.3333333333 | 0.0 | 333333.3333333333 |
        # +--------+-----+-------------------+-----+-------------------+
        # Rle of length 9 containing 4 elements (avg. length 2.25)
        # <BLANKLINE>
        # chr1 -
        # --
        # +--------+-----+-------------------+
        # | Runs   | 5   | 2                 |
        # |--------+-----+-------------------|
        # | Values | 0.0 | 333333.3333333333 |
        # +--------+-----+-------------------+
        # Rle of length 7 containing 2 elements (avg. length 3.5)
        # Rledict object with 2 chromosomes/strand pairs.

        """
        if strand is None:
            strand = self.strand_values_valid

        from pyranges.methods.to_rle import _to_rle

        strand = validate_and_convert_strand(self, strand)
        df = self.remove_strand() if not strand else self

        return _to_rle(
            df,
            value_col,
            strand=strand,
            rpm=rpm,
        )

    def remove_strand(self) -> "PyRanges":
        """Remove strand.

        Note:
        ----
        Removes Strand column even if PyRanges is not stranded.

        See Also:
        --------
        PyRanges.stranded : whether PyRanges contains valid strand info.

        Examples:
        --------
        >>> d =  {'Chromosome': ['chr1', 'chr1'], 'Start': [1, 6],
        ...       'End': [5, 8], 'Strand': ['+', '-']}
        >>> gr = pr.PyRanges(d)
        >>> gr
          index  |    Chromosome      Start      End  Strand
          int64  |    object          int64    int64  object
        -------  ---  ------------  -------  -------  --------
              0  |    chr1                1        5  +
              1  |    chr1                6        8  -
        PyRanges with 2 rows, 4 columns, and 1 index columns.
        Contains 1 chromosomes and 2 strands.

        >>> gr.remove_strand()
          index  |    Chromosome      Start      End
          int64  |    object          int64    int64
        -------  ---  ------------  -------  -------
              0  |    chr1                1        5
              1  |    chr1                6        8
        PyRanges with 2 rows, 3 columns, and 1 index columns.
        Contains 1 chromosomes.

        """
        if not self.has_strand_column:
            return self
        return self.drop_and_return(STRAND_COL, axis=1)

    def window(
        self,
        window_size: int,
        use_strand: VALID_USE_STRAND_TYPE = USE_STRAND_DEFAULT,
    ) -> "PyRanges":
        """Return non-overlapping genomic windows.

        Every interval is split into windows of length `window_size` starting from its 5' end.

        Parameters
        ----------
        window_size : int
            Length of the windows.

        use_strand : bool, default None, i.e. auto
            Whether negative strand intervals should be sliced in descending order, meaning 5' to 3'.
            If None (default), it is treated as True if the PyRanges is stranded (see .strand_values_valid)

        Returns
        -------
        PyRanges

            Sliding window PyRanges.

        Warning
        -------
        The returned Pyranges may have index duplicates. Call .reset_index(drop=True) to fix it.

        See Also
        --------
        pyranges.PyRanges.tile : divide intervals into adjacent tiles.

        Examples
        --------
        >>> import pyranges as pr
        >>> gr = pr.PyRanges({"Chromosome": [1], "Start": [800], "End": [1012]})
        >>> gr
          index  |      Chromosome    Start      End
          int64  |           int64    int64    int64
        -------  ---  ------------  -------  -------
              0  |               1      800     1012
        PyRanges with 1 rows, 3 columns, and 1 index columns.
        Contains 1 chromosomes.

        >>> gr.window(100)
          index  |      Chromosome    Start      End
          int64  |           int64    int64    int64
        -------  ---  ------------  -------  -------
              0  |               1      800      900
              0  |               1      900     1000
              0  |               1     1000     1012
        PyRanges with 3 rows, 3 columns, and 1 index columns (with 2 index duplicates).
        Contains 1 chromosomes.

        >>> gr.window(100).reset_index(drop=True)
          index  |      Chromosome    Start      End
          int64  |           int64    int64    int64
        -------  ---  ------------  -------  -------
              0  |               1      800      900
              1  |               1      900     1000
              2  |               1     1000     1012
        PyRanges with 3 rows, 3 columns, and 1 index columns.
        Contains 1 chromosomes.

        # Negative strand intervals are sliced in descending order by default:
        >>> gs = pr.PyRanges({"Chromosome": [1, 1], "Start": [200, 600], "End": [332, 787], "Strand":['+', '-']})
        >>> gs
          index  |      Chromosome    Start      End  Strand
          int64  |           int64    int64    int64  object
        -------  ---  ------------  -------  -------  --------
              0  |               1      200      332  +
              1  |               1      600      787  -
        PyRanges with 2 rows, 4 columns, and 1 index columns.
        Contains 1 chromosomes and 2 strands.

        >>> w=gs.window(100)
        >>> w['lengths']=w.lengths() # add lengths column to see the length of the windows
        >>> w
          index  |      Chromosome    Start      End  Strand      lengths
          int64  |           int64    int64    int64  object        int64
        -------  ---  ------------  -------  -------  --------  ---------
              0  |               1      200      300  +               100
              0  |               1      300      332  +                32
              1  |               1      687      787  -               100
              1  |               1      600      687  -                87
        PyRanges with 4 rows, 5 columns, and 1 index columns (with 2 index duplicates).
        Contains 1 chromosomes and 2 strands.

        >>> gs.window(100, use_strand=False)
          index  |      Chromosome    Start      End  Strand
          int64  |           int64    int64    int64  object
        -------  ---  ------------  -------  -------  --------
              0  |               1      200      300  +
              0  |               1      300      332  +
              1  |               1      600      700  -
              1  |               1      700      787  -
        PyRanges with 4 rows, 4 columns, and 1 index columns (with 2 index duplicates).
        Contains 1 chromosomes and 2 strands.

        >>> gr2 = pr.example_data.ensembl_gtf.get_with_loc_columns(["Feature", "gene_name"])
        >>> gr2
        index    |    Chromosome    Start    End      Strand      Feature     gene_name
        int64    |    category      int64    int64    category    category    object
        -------  ---  ------------  -------  -------  ----------  ----------  -----------
        0        |    1             11868    14409    +           gene        DDX11L1
        1        |    1             11868    14409    +           transcript  DDX11L1
        2        |    1             11868    12227    +           exon        DDX11L1
        3        |    1             12612    12721    +           exon        DDX11L1
        ...      |    ...           ...      ...      ...         ...         ...
        7        |    1             120724   133723   -           transcript  AL627309.1
        8        |    1             133373   133723   -           exon        AL627309.1
        9        |    1             129054   129223   -           exon        AL627309.1
        10       |    1             120873   120932   -           exon        AL627309.1
        PyRanges with 11 rows, 6 columns, and 1 index columns.
        Contains 1 chromosomes and 2 strands.

        >>> gr2 = pr.example_data.ensembl_gtf.get_with_loc_columns(["Feature", "gene_name"])
        >>> gr2.window(1000)
        index    |    Chromosome    Start    End      Strand      Feature     gene_name
        int64    |    category      int64    int64    category    category    object
        -------  ---  ------------  -------  -------  ----------  ----------  -----------
        0        |    1             11868    12868    +           gene        DDX11L1
        0        |    1             12868    13868    +           gene        DDX11L1
        0        |    1             13868    14409    +           gene        DDX11L1
        1        |    1             11868    12868    +           transcript  DDX11L1
        ...      |    ...           ...      ...      ...         ...         ...
        7        |    1             120724   121723   -           transcript  AL627309.1
        8        |    1             133373   133723   -           exon        AL627309.1
        9        |    1             129054   129223   -           exon        AL627309.1
        10       |    1             120873   120932   -           exon        AL627309.1
        PyRanges with 28 rows, 6 columns, and 1 index columns (with 17 index duplicates).
        Contains 1 chromosomes and 2 strands.

        """
        from pyranges.methods.windows import _windows

        use_strand = validate_and_convert_strand(self, use_strand)

        kwargs = {
            "window_size": window_size,
        }

        # every interval can be processed individually. This may be optimized in the future.
        df = self.apply_single(_windows, by=None, use_strand=use_strand, preserve_index=True, **kwargs)
        return mypy_ensure_pyranges(df)

    def remove_nonloc_columns(self) -> "PyRanges":
        """Remove all columns that are not genome location columns (Chromosome, Start, End, Strand).

        Examples
        --------
        >>> gr = pr.PyRanges({"Chromosome": [1], "Start": [895], "Strand": ["+"], "Score": [1], "Score2": [2], "End": [1259]})
        >>> gr
          index  |      Chromosome    Start  Strand      Score    Score2      End
          int64  |           int64    int64  object      int64     int64    int64
        -------  ---  ------------  -------  --------  -------  --------  -------
              0  |               1      895  +               1         2     1259
        PyRanges with 1 rows, 6 columns, and 1 index columns.
        Contains 1 chromosomes and 1 strands.
        >>> gr.remove_nonloc_columns()
          index  |      Chromosome    Start      End  Strand
          int64  |           int64    int64    int64  object
        -------  ---  ------------  -------  -------  --------
              0  |               1      895     1259  +
        PyRanges with 1 rows, 4 columns, and 1 index columns.
        Contains 1 chromosomes and 1 strands.

        """
        cols = GENOME_LOC_COLS_WITH_STRAND if self.has_strand_column else GENOME_LOC_COLS
        return mypy_ensure_pyranges(super().__getitem__(cols))

    def get_with_loc_columns(
        self,
        key: str | Iterable[str],
        *,
        preserve_loc_order: bool = False,
    ) -> "pr.PyRanges":
        """Return a PyRanges with the requested columns, as well as the genome location columns.

        Parameters
        ----------
        key : str or iterable of str
            Column(s) to return

        preserve_loc_order : bool, default False
            Whether to preserve the order of the genome location columns.
            If False, the genome location columns will be moved to the left.

        Returns
        -------
        PyRanges

            PyRanges with the requested columns.

        >>> gr = pr.PyRanges({"Chromosome": [1], "Start": [895], "Strand": ["+"], "Score": [1], "Score2": [2], "End": [1259]})
        >>> gr
          index  |      Chromosome    Start  Strand      Score    Score2      End
          int64  |           int64    int64  object      int64     int64    int64
        -------  ---  ------------  -------  --------  -------  --------  -------
              0  |               1      895  +               1         2     1259
        PyRanges with 1 rows, 6 columns, and 1 index columns.
        Contains 1 chromosomes and 1 strands.

        >>> gr.get_with_loc_columns(["Score2", "Score", "Score2"]) # moves loc columns to the left by default
          index  |      Chromosome    Start      End  Strand      Score2    Score    Score2
          int64  |           int64    int64    int64  object       int64    int64     int64
        -------  ---  ------------  -------  -------  --------  --------  -------  --------
              0  |               1      895     1259  +                2        1         2
        PyRanges with 1 rows, 7 columns, and 1 index columns.
        Contains 1 chromosomes and 1 strands.

        >>> gr.get_with_loc_columns(["Score2", "Score"], preserve_loc_order=True)
          index  |      Chromosome    Start  Strand      Score2    Score      End
          int64  |           int64    int64  object       int64    int64    int64
        -------  ---  ------------  -------  --------  --------  -------  -------
              0  |               1      895  +                2        1     1259
        PyRanges with 1 rows, 6 columns, and 1 index columns.
        Contains 1 chromosomes and 1 strands.

        >>> gr.get_with_loc_columns(["Score2", "Score", "Score2"], preserve_loc_order=True)
        Traceback (most recent call last):
        ...
        ValueError: Duplicate keys not allowed when preserve_loc_order is True.

        """
        keys = [key] if isinstance(key, str) else ([*key])

        def _reorder_according_to_b(a: list[str], b: list[str]) -> list[str]:
            for pos, val in zip(sorted([a.index(x) for x in b]), b, strict=True):
                a[pos] = val
            return a

        if preserve_loc_order:
            if len(set(keys)) != len(keys):
                msg = "Duplicate keys not allowed when preserve_loc_order is True."
                raise ValueError(msg)
            cols_to_include = {*keys, *GENOME_LOC_COLS_WITH_STRAND}
            cols_to_include_genome_loc_correct_order = [col for col in self.columns if col in cols_to_include]
            cols_to_include_genome_loc_correct_order = _reorder_according_to_b(
                cols_to_include_genome_loc_correct_order,
                keys,
            )
        else:
            loc_columns = GENOME_LOC_COLS_WITH_STRAND if self.has_strand_column else GENOME_LOC_COLS
            cols_to_include_genome_loc_correct_order = loc_columns + keys

        return mypy_ensure_pyranges(super().__getitem__(cols_to_include_genome_loc_correct_order))

    # TO DO: unclear how argument
    def intersect(  # type: ignore[override]
        self,
        other: "PyRanges",
        how: VALID_OVERLAP_TYPE = "first",
        by: VALID_BY_TYPES = None,
        *,
        strand_behavior: VALID_STRAND_BEHAVIOR_TYPE = "auto",
        **_,
    ) -> "PyRanges":
        """Return overlapping subintervals.

        Returns the segments of the intervals in self which overlap with those in other.

        Parameters
        ----------
        other : PyRanges
            PyRanges to find overlaps with.

        strand_behavior : {"auto", "same", "opposite", "ignore"}, default None, i.e. auto
            Whether to compare PyRanges on the same strand, the opposite or ignore strand
            information. The default, None, means use "same" if both PyRanges are strande,
            otherwise ignore the strand information.

        how : {"first", "containment", False, None}, default "first"
            What intervals to report. By default, reports every interval in self with overlap once.
            "containment" reports all intervals where the overlapping is contained within it.

        by : str or list of str, default None
            Only report overlaps when equal values in these columns.

        Returns
        -------
        PyRanges

            A PyRanges with overlapping intervals.

        See Also
        --------
        PyRanges.overlap : report overlapping (unmodified) intervals
        PyRanges.subtract_intervals : report non-overlapping subintervals
        PyRanges.set_intersect : set-intersect PyRanges

        Examples
        --------
        >>> gr = pr.PyRanges({"Chromosome": ["chr1"] * 3, "Start": [1, 4, 10],
        ...                   "End": [3, 9, 11], "ID": ["a", "b", "c"]})
        >>> gr
          index  |    Chromosome      Start      End  ID
          int64  |    object          int64    int64  object
        -------  ---  ------------  -------  -------  --------
              0  |    chr1                1        3  a
              1  |    chr1                4        9  b
              2  |    chr1               10       11  c
        PyRanges with 3 rows, 4 columns, and 1 index columns.
        Contains 1 chromosomes.

        >>> gr2 = pr.PyRanges({"Chromosome": ["chr1"] * 3, "Start": [2, 2, 9], "End": [3, 9, 10]})
        >>> gr2
          index  |    Chromosome      Start      End
          int64  |    object          int64    int64
        -------  ---  ------------  -------  -------
              0  |    chr1                2        3
              1  |    chr1                2        9
              2  |    chr1                9       10
        PyRanges with 3 rows, 3 columns, and 1 index columns.
        Contains 1 chromosomes.

        >>> gr.intersect(gr2)
          index  |    Chromosome      Start      End  ID
          int64  |    object          int64    int64  object
        -------  ---  ------------  -------  -------  --------
              0  |    chr1                2        3  a
              1  |    chr1                4        9  b
        PyRanges with 2 rows, 4 columns, and 1 index columns.
        Contains 1 chromosomes.

        >>> gr.intersect(gr2, how="first")
          index  |    Chromosome      Start      End  ID
          int64  |    object          int64    int64  object
        -------  ---  ------------  -------  -------  --------
              0  |    chr1                2        3  a
              1  |    chr1                4        9  b
        PyRanges with 2 rows, 4 columns, and 1 index columns.
        Contains 1 chromosomes.

        >>> gr.intersect(gr2, how="containment")
          index  |    Chromosome      Start      End  ID
          int64  |    object          int64    int64  object
        -------  ---  ------------  -------  -------  --------
              1  |    chr1                4        9  b
        PyRanges with 1 rows, 4 columns, and 1 index columns.
        Contains 1 chromosomes.

        """
        from pyranges.methods.overlap import _intersect

        return self.apply_pair(
            other,
            _intersect,
            strand_behavior=strand_behavior,
            by=by,
            how=how,
        )

<<<<<<< HEAD
    # TO DO: generalize in a 'combine_positions' method?
    def intersect_interval_columns(
=======
    def combine_interval_columns(
>>>>>>> d68d54cf
        self,
        function: VALID_COMBINE_OPTIONS | CombineIntervalColumnsOperation = "intersect",
        *,
        start: str = START_COL,
        end: str = END_COL,
        start2: str = START_COL + JOIN_SUFFIX,
        end2: str = END_COL + JOIN_SUFFIX,
        drop_old_columns: bool = True,
    ) -> "pr.PyRanges":
        """Use two pairs of columns representing intervals to create a new start and end column.

        By default, the new start and end columns will be the intersection of the intervals.

        Parameters
        ----------
        function : {"intersect", "union"} or Callable, default "intersect"
            How to combine the intervals: "intersect" or "union".
            If a callable is passed, it should take four Series arguments: start1, end1, start2, end2;
            and return a tuple of two integers: (new_starts, new_ends).

        start : str, default "Start"
            Column name for Start of first interval
        end : str, default "End"
            Column name for End of first interval
        start2 : str, default "Start_b"
            Column name for Start of second interval
        end2 : str, default "End_b"
            Column name for End of second interval
        drop_old_columns : bool, default True
            Whether to drop the above mentioned columns.

        Examples
        --------
        >>> gr1, gr2 = pr.example_data.aorta.head(3).remove_nonloc_columns(), pr.example_data.aorta2.head(3).remove_nonloc_columns()
        >>> j = gr1.interval_join(gr2)
        >>> j
          index  |    Chromosome      Start      End  Strand      Chromosome_b      Start_b    End_b  Strand_b
          int64  |    category        int64    int64  category    category            int64    int64  category
        -------  ---  ------------  -------  -------  ----------  --------------  ---------  -------  ----------
              1  |    chr1             9939    10138  +           chr1                10073    10272  +
              0  |    chr1             9916    10115  -           chr1                 9988    10187  -
              0  |    chr1             9916    10115  -           chr1                10079    10278  -
              2  |    chr1             9951    10150  -           chr1                 9988    10187  -
              2  |    chr1             9951    10150  -           chr1                10079    10278  -
        PyRanges with 5 rows, 8 columns, and 1 index columns (with 2 index duplicates).
        Contains 1 chromosomes and 2 strands.

        # intersect the intervals by default
        >>> j.combine_interval_columns()
          index  |    Chromosome      Start      End  Strand      Chromosome_b    Strand_b
          int64  |    category        int64    int64  category    category        category
        -------  ---  ------------  -------  -------  ----------  --------------  ----------
              1  |    chr1            10073    10138  +           chr1            +
              0  |    chr1             9988    10115  -           chr1            -
              0  |    chr1            10079    10115  -           chr1            -
              2  |    chr1             9988    10150  -           chr1            -
              2  |    chr1            10079    10150  -           chr1            -
        PyRanges with 5 rows, 6 columns, and 1 index columns (with 2 index duplicates).
        Contains 1 chromosomes and 2 strands.

        # take the union instead
        >>> j.combine_interval_columns('union')
          index  |    Chromosome      Start      End  Strand      Chromosome_b    Strand_b
          int64  |    category        int64    int64  category    category        category
        -------  ---  ------------  -------  -------  ----------  --------------  ----------
              1  |    chr1             9939    10272  +           chr1            +
              0  |    chr1             9916    10187  -           chr1            -
              0  |    chr1             9916    10278  -           chr1            -
              2  |    chr1             9951    10187  -           chr1            -
              2  |    chr1             9951    10278  -           chr1            -
        PyRanges with 5 rows, 6 columns, and 1 index columns (with 2 index duplicates).
        Contains 1 chromosomes and 2 strands.

        # use a custom function that keeps the start of the first interval and the end of the second
        >>> def custom_combine(s1, e1, s2, e2): return (s1, e2)
        >>> j.combine_interval_columns(custom_combine)
          index  |    Chromosome      Start      End  Strand      Chromosome_b    Strand_b
          int64  |    category        int64    int64  category    category        category
        -------  ---  ------------  -------  -------  ----------  --------------  ----------
              1  |    chr1             9939    10272  +           chr1            +
              0  |    chr1             9916    10187  -           chr1            -
              0  |    chr1             9916    10278  -           chr1            -
              2  |    chr1             9951    10187  -           chr1            -
              2  |    chr1             9951    10278  -           chr1            -
        PyRanges with 5 rows, 6 columns, and 1 index columns (with 2 index duplicates).
        Contains 1 chromosomes and 2 strands.


        """
        from pyranges.methods.combine_positions import _intersect_interval_columns, _union_interval_columns

        if function == "intersect":
            function = _intersect_interval_columns
        elif function == "union":
            function = _union_interval_columns

        new_starts, new_ends = function(self[start], self[end], self[start2], self[end2])

        z = self.copy()
        z[START_COL] = new_starts
        z[END_COL] = new_ends

        cols_to_drop = list({start, end, start2, end2}.difference(RANGE_COLS) if drop_old_columns else {})

        return z.drop_and_return(labels=cols_to_drop, axis="columns")<|MERGE_RESOLUTION|>--- conflicted
+++ resolved
@@ -4057,12 +4057,7 @@
             how=how,
         )
 
-<<<<<<< HEAD
-    # TO DO: generalize in a 'combine_positions' method?
-    def intersect_interval_columns(
-=======
     def combine_interval_columns(
->>>>>>> d68d54cf
         self,
         function: VALID_COMBINE_OPTIONS | CombineIntervalColumnsOperation = "intersect",
         *,
